"""Immutable user configurations (EXPERIMENTAL).

On module import, we attempt to parse the config located at CONFIG_PATH. Caller
can then use

  >> skypilot_config.loaded()

to check if the config is successfully loaded.

To read a nested-key config:

  >> skypilot_config.get_nested(('auth', 'some_auth_config'), default_value)

To set a value in the nested-key config:

  >> config_dict = skypilot_config.set_nested(('auth', 'some_key'), value)

This operation returns a deep-copy dict, and is safe in that any key not found
will not raise an error.

Example usage:

Consider the following config contents:

    a:
        nested: 1
    b: 2

then:

    # Assuming ~/.sky/config.yaml exists and can be loaded:
    skypilot_config.loaded()  # ==> True

    skypilot_config.get_nested(('a', 'nested'), None)    # ==> 1
    skypilot_config.get_nested(('a', 'nonexist'), None)  # ==> None
    skypilot_config.get_nested(('a',), None)             # ==> {'nested': 1}

    # If ~/.sky/config.yaml doesn't exist or failed to be loaded:
    skypilot_config.loaded()  # ==> False
    skypilot_config.get_nested(('a', 'nested'), None)    # ==> None
    skypilot_config.get_nested(('a', 'nonexist'), None)  # ==> None
    skypilot_config.get_nested(('a',), None)             # ==> None
"""
import copy
import os
import pprint
from typing import Any, Dict, Iterable

import yaml

from sky import sky_logging
from sky.utils import common_utils
<<<<<<< HEAD
from sky.utils import registry
=======
from sky.utils import schemas
>>>>>>> 178412d6

# The config path is discovered in this order:
#
# (1) (Used internally) If env var {ENV_VAR_SKYPILOT_CONFIG} exists, use its
#     path;
# (2) If file {CONFIG_PATH} exists, use this file.
#
# If the path discovered by (1) fails to load, we do not attempt to go to step
# 2 in the list.

# (Used internally) An env var holding the path to the local config file. This
# is only used by spot controller tasks to ensure recoveries of the same job
# use the same config file.
ENV_VAR_SKYPILOT_CONFIG = 'SKYPILOT_CONFIG'

# Path to the local config file.
CONFIG_PATH = '~/.sky/config.yaml'

logger = sky_logging.init_logger(__name__)

# The loaded config.
_dict = None


def get_nested(keys: Iterable[str], default_value: Any) -> Any:
    """Gets a nested key.

    If any key is not found, or any intermediate key does not point to a dict
    value, returns 'default_value'.
    """
    global _dict
    if _dict is None:
        return default_value
    curr = _dict
    for key in keys:
        if isinstance(curr, dict) and key in curr:
            curr = curr[key]
        else:
            return default_value
    logger.debug(f'User config: {".".join(keys)} -> {curr}')
    return curr


def set_nested(keys: Iterable[str], value: Any) -> Dict[str, Any]:
    """Returns a deep-copied config with the nested key set to value.

    Like get_nested(), if any key is not found, this will not raise an error.
    """
    _check_loaded_or_die()
    global _dict
    assert _dict is not None
    curr = copy.deepcopy(_dict)
    to_return = curr
    prev = None
    for i, key in enumerate(keys):
        if key not in curr:
            curr[key] = {}
        prev = curr
        curr = curr[key]
        if i == len(keys) - 1:
            prev_value = prev[key]
            prev[key] = value
            logger.debug(f'Set the value of {keys} to {value} (previous: '
                         f'{prev_value}). Returning conf: {to_return}')
    return to_return


def to_dict() -> Dict[str, Any]:
    """Returns a deep-copied version of the current config."""
    global _dict
    if _dict is not None:
        return copy.deepcopy(_dict)
    return {}


def _syntax_check_for_ssh_proxy_command(cloud: str) -> None:
    ssh_proxy_command_config = get_nested((cloud.lower(), 'ssh_proxy_command'),
                                          None)
    if ssh_proxy_command_config is None or isinstance(ssh_proxy_command_config,
                                                      str):
        return

    if isinstance(ssh_proxy_command_config, dict):
        for region, cmd in ssh_proxy_command_config.items():
            if cmd and not isinstance(cmd, str):
                raise ValueError(
                    f'Invalid ssh_proxy_command config for region {region!r} '
                    f'(expected a str): {cmd!r}')
        return
    raise ValueError(
        'Invalid ssh_proxy_command config (expected a str or a dict with '
        f'region names as keys): {ssh_proxy_command_config!r}')


def _try_load_config() -> None:
    global _dict
    config_path_via_env_var = os.environ.get(ENV_VAR_SKYPILOT_CONFIG)
    if config_path_via_env_var is not None:
        config_path = config_path_via_env_var
    else:
        config_path = CONFIG_PATH
    config_path = os.path.expanduser(config_path)
    if os.path.exists(config_path):
        logger.debug(f'Using config path: {config_path}')
        try:
            _dict = common_utils.read_yaml(config_path)
            logger.debug(f'Config loaded:\n{pprint.pformat(_dict)}')
        except yaml.YAMLError as e:
            logger.error(f'Error in loading config file ({config_path}):', e)
        if _dict is not None:
            common_utils.validate_schema(
                _dict,
                schemas.get_config_schema(),
                f'Invalid config YAML ({config_path}): ',
                skip_none=False)

        for cloud in registry.CLOUD_REGISTRY:
            _syntax_check_for_ssh_proxy_command(cloud)
        logger.debug('Config syntax check passed.')


# Load on import.
_try_load_config()


def _check_loaded_or_die():
    """Checks loaded() is true; otherwise raises RuntimeError."""
    global _dict
    if _dict is None:
        raise RuntimeError(
            f'No user configs loaded. Check {CONFIG_PATH} exists and '
            'can be loaded.')


def loaded() -> bool:
    """Returns if the user configurations are loaded."""
    global _dict
    return _dict is not None<|MERGE_RESOLUTION|>--- conflicted
+++ resolved
@@ -50,11 +50,8 @@
 
 from sky import sky_logging
 from sky.utils import common_utils
-<<<<<<< HEAD
 from sky.utils import registry
-=======
 from sky.utils import schemas
->>>>>>> 178412d6
 
 # The config path is discovered in this order:
 #
