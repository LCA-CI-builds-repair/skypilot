"""Backend: runs on cloud virtual machines, managed by Ray."""
import ast
import copy
import enum
import getpass
import inspect
import json
import math
import os
import pathlib
import re
import signal
import subprocess
import sys
import tempfile
import textwrap
import threading
import time
import typing
from typing import Dict, Iterable, List, Optional, Set, Tuple, Union

import colorama
import filelock

import sky
from sky import backends
from sky import cloud_stores
from sky import clouds
from sky import exceptions
from sky import global_user_state
from sky import optimizer
from sky import provision as provision_lib
from sky import resources as resources_lib
from sky import serve as serve_lib
from sky import sky_logging
from sky import skypilot_config
from sky import spot as spot_lib
from sky import status_lib
from sky import task as task_lib
from sky.backends import backend_utils
from sky.backends import onprem_utils
from sky.backends import wheel_utils
from sky.data import data_utils
from sky.data import storage as storage_lib
from sky.skylet import autostop_lib
from sky.skylet import constants
from sky.skylet import job_lib
from sky.skylet import log_lib
from sky.usage import usage_lib
from sky.utils import command_runner
from sky.utils import common_utils
from sky.utils import log_utils
from sky.utils import rich_utils
from sky.utils import subprocess_utils
from sky.utils import timeline
from sky.utils import tpu_utils
from sky.utils import ux_utils

if typing.TYPE_CHECKING:
    from sky import dag

Path = str

SKY_REMOTE_APP_DIR = backend_utils.SKY_REMOTE_APP_DIR
SKY_REMOTE_WORKDIR = constants.SKY_REMOTE_WORKDIR

logger = sky_logging.init_logger(__name__)

_PATH_SIZE_MEGABYTES_WARN_THRESHOLD = 256

# Timeout (seconds) for provision progress: if in this duration no new nodes
# are launched, abort and failover.
_NODES_LAUNCHING_PROGRESS_TIMEOUT = {
    clouds.AWS: 90,
    clouds.Azure: 90,
    clouds.GCP: 240,
    clouds.Lambda: 150,
    clouds.IBM: 160,
    clouds.Local: 90,
    clouds.OCI: 300,
}

# Time gap between retries after failing to provision in all possible places.
# Used only if --retry-until-up is set.
_RETRY_UNTIL_UP_INIT_GAP_SECONDS = 60

# The maximum retry count for fetching IP address.
_FETCH_IP_MAX_ATTEMPTS = 3

_TEARDOWN_FAILURE_MESSAGE = (
    f'\n{colorama.Fore.RED}Failed to terminate '
    '{cluster_name}. {extra_reason}'
    'If you want to ignore this error and remove the cluster '
    'from the status table, use `sky down --purge`.'
    f'{colorama.Style.RESET_ALL}\n'
    '**** STDOUT ****\n'
    '{stdout}\n'
    '**** STDERR ****\n'
    '{stderr}')

_TEARDOWN_PURGE_WARNING = (
    f'{colorama.Fore.YELLOW}'
    'WARNING: Received non-zero exit code from {reason}. '
    'Make sure resources are manually deleted.\n'
    'Details: {details}'
    f'{colorama.Style.RESET_ALL}')

_RSYNC_NOT_FOUND_MESSAGE = (
    '`rsync` command is not found in the specified image. '
    'Please use an image with rsync installed.')

_TPU_NOT_FOUND_ERROR = 'ERROR: (gcloud.compute.tpus.delete) NOT_FOUND'

_CTRL_C_TIP_MESSAGE = ('INFO: Tip: use Ctrl-C to exit log streaming '
                       '(task will not be killed).')

_MAX_RAY_UP_RETRY = 5

# Number of retries for getting zones.
_MAX_GET_ZONE_RETRY = 3

_JOB_ID_PATTERN = re.compile(r'Job ID: ([0-9]+)')

# Path to the monkey-patched ray up script.
# We don't do import then __file__ because that script needs to be filled in
# (so import would fail).
_RAY_UP_WITH_MONKEY_PATCHED_HASH_LAUNCH_CONF_PATH = (
    pathlib.Path(sky.__file__).resolve().parent / 'backends' /
    'monkey_patches' / 'monkey_patch_ray_up.py')

# Restart skylet when the version does not match to keep the skylet up-to-date.
_MAYBE_SKYLET_RESTART_CMD = 'python3 -m sky.skylet.attempt_skylet'


def _get_cluster_config_template(cloud):
    cloud_to_template = {
        clouds.AWS: 'aws-ray.yml.j2',
        clouds.Azure: 'azure-ray.yml.j2',
        clouds.GCP: 'gcp-ray.yml.j2',
        clouds.Lambda: 'lambda-ray.yml.j2',
        clouds.IBM: 'ibm-ray.yml.j2',
        clouds.Local: 'local-ray.yml.j2',
        clouds.SCP: 'scp-ray.yml.j2',
        clouds.OCI: 'oci-ray.yml.j2',
        clouds.Kubernetes: 'kubernetes-ray.yml.j2',
    }
    return cloud_to_template[type(cloud)]


def write_ray_up_script_with_patched_launch_hash_fn(
    cluster_config_path: str,
    ray_up_kwargs: Dict[str, bool],
) -> str:
    """Writes a Python script that runs `ray up` with our launch hash func.

    Our patched launch hash has one difference from the non-patched version: it
    does not include any `ssh_proxy_command` under `auth` as part of the hash
    calculation.
    """
    with open(_RAY_UP_WITH_MONKEY_PATCHED_HASH_LAUNCH_CONF_PATH, 'r') as f:
        ray_up_no_restart_script = f.read().format(
            ray_yaml_path=repr(cluster_config_path),
            ray_up_kwargs=ray_up_kwargs)
    with tempfile.NamedTemporaryFile('w',
                                     prefix='skypilot_ray_up_',
                                     suffix='.py',
                                     delete=False) as f:
        f.write(ray_up_no_restart_script)
        logger.debug(f'`ray up` script: {f.name}')
    return f.name


class RayCodeGen:
    """Code generator of a Ray program that executes a sky.Task.

    Usage:

      >> codegen = RayCodegen()
      >> codegen.add_prologue()

      >> codegen.add_ray_task(...)
      >> codegen.add_ray_task(...)

      >> codegen.add_epilogue()
      >> code = codegen.build()
    """

    def __init__(self):
        # Code generated so far, to be joined via '\n'.
        self._code = []
        # Guard method calling order.
        self._has_prologue = False
        self._has_epilogue = False

        # For n nodes gang scheduling.
        self._has_gang_scheduling = False
        self._num_nodes = 0

        self._has_register_run_fn = False

        # job_id
        # Job ID is used to identify the job (also this generated code).
        # It is a int automatically generated by the DB on the cluster
        # and monotonically increasing starting from 1.
        # To generate the job ID, we use the following logic:
        #   code = job_lib.JobLibCodeGen.add_job(username,
        #                                              run_timestamp)
        #   job_id = get_output(run_on_cluster(code))
        self.job_id = None

    def add_prologue(self, job_id: int, is_local: bool = False) -> None:
        assert not self._has_prologue, 'add_prologue() called twice?'
        self._has_prologue = True
        self.job_id = job_id
        self.is_local = is_local
        # Should use 'auto' or 'ray://<internal_head_ip>:10001' rather than
        # 'ray://localhost:10001', or 'ray://127.0.0.1:10001', for public cloud.
        # Otherwise, ray will fail to get the placement group because of a bug
        # in ray job.
        # TODO(mluo): Check why 'auto' not working with on-prem cluster and
        # whether the placement group issue also occurs in on-prem cluster.
        ray_address = 'ray://localhost:10001' if is_local else 'auto'
        self._code = [
            textwrap.dedent(f"""\
            import getpass
            import hashlib
            import io
            import os
            import pathlib
            import sys
            import selectors
            import subprocess
            import tempfile
            import textwrap
            import time
            from typing import Dict, List, Optional, Tuple, Union

            import ray
            import ray.util as ray_util

            from sky.skylet import autostop_lib
            from sky.skylet import constants
            from sky.skylet import job_lib
            from sky.utils import log_utils

            SKY_REMOTE_WORKDIR = {constants.SKY_REMOTE_WORKDIR!r}

            kwargs = dict()
            # Only set the `_temp_dir` to SkyPilot's ray cluster directory when the directory
            # exists for backward compatibility for the VM launched before #1790.
            if os.path.exists({constants.SKY_REMOTE_RAY_TEMPDIR!r}):
                kwargs['_temp_dir'] = {constants.SKY_REMOTE_RAY_TEMPDIR!r}
            ray.init(
                address={ray_address!r},
                namespace='__sky__{job_id}__',
                log_to_driver=True,
                **kwargs
            )
            run_fn = None
            futures = []
            """),
            # FIXME: This is a hack to make sure that the functions can be found
            # by ray.remote. This should be removed once we have a better way to
            # specify dependencies for ray.
            inspect.getsource(log_lib._ProcessingArgs),  # pylint: disable=protected-access
            inspect.getsource(log_lib._handle_io_stream),  # pylint: disable=protected-access
            inspect.getsource(log_lib.process_subprocess_stream),
            inspect.getsource(log_lib.run_with_log),
            inspect.getsource(log_lib.make_task_bash_script),
            inspect.getsource(log_lib.add_ray_env_vars),
            inspect.getsource(log_lib.run_bash_command_with_log),
            'run_bash_command_with_log = ray.remote(run_bash_command_with_log)',
        ]
        # Currently, the codegen program is/can only be submitted to the head
        # node, due to using job_lib for updating job statuses, and using
        # autostop_lib here.
        self._code.append(
            # Use hasattr to handle backward compatibility.
            # TODO(zongheng): remove in ~1-2 minor releases (currently 0.2.x).
            textwrap.dedent("""\
              if hasattr(autostop_lib, 'set_last_active_time_to_now'):
                  autostop_lib.set_last_active_time_to_now()
            """))
        self._code += [
            f'job_lib.set_status({job_id!r}, job_lib.JobStatus.PENDING)',
        ]

    def add_gang_scheduling_placement_group_and_setup(
        self,
        num_nodes: int,
        resources_dict: Dict[str, float],
        stable_cluster_internal_ips: List[str],
        setup_cmd: Optional[str] = None,
        setup_log_path: Optional[str] = None,
        envs: Optional[Dict[str, str]] = None,
    ) -> None:
        """Create the gang scheduling placement group for a Task.

        cluster_ips_sorted is used to ensure that the SKY_NODE_RANK environment
        variable is assigned in a deterministic order whenever a new task is
        added.
        """
        assert self._has_prologue, (
            'Call add_prologue() before '
            'add_gang_scheduling_placement_group_and_setup().')
        self._has_gang_scheduling = True
        self._num_nodes = num_nodes

        task_cpu_demand = resources_dict.pop('CPU')
        # Set CPU to avoid ray hanging the resources allocation
        # for remote functions, since the task will request 1 CPU
        # by default.
        bundles = [{'CPU': task_cpu_demand} for _ in range(num_nodes)]

        if len(resources_dict) > 0:
            assert len(resources_dict) == 1, \
                ('There can only be one type of accelerator per instance.'
                 f' Found: {resources_dict}.')
            acc_name = list(resources_dict.keys())[0]
            acc_count = list(resources_dict.values())[0]
            gpu_dict = {'GPU': acc_count}
            # gpu_dict should be empty when the accelerator is not GPU.
            # FIXME: This is a hack to make sure that we do not reserve
            # GPU when requesting TPU.
            if 'tpu' in acc_name.lower():
                gpu_dict = {}
            for bundle in bundles:
                bundle.update({
                    **resources_dict,
                    # Set the GPU to avoid ray hanging the resources allocation
                    **gpu_dict,
                })

        self._code += [
            textwrap.dedent(f"""\
                pg = ray_util.placement_group({json.dumps(bundles)}, 'STRICT_SPREAD')
                plural = 's' if {num_nodes} > 1 else ''
                node_str = f'{num_nodes} node{{plural}}'

                message = {_CTRL_C_TIP_MESSAGE!r} + '\\n'
                message += f'INFO: Waiting for task resources on {{node_str}}. This will block if the cluster is full.'
                print(message,
                      file=sys.stderr,
                      flush=True)
                # FIXME: This will print the error message from autoscaler if
                # it is waiting for other task to finish. We should hide the
                # error message.
                ray.get(pg.ready())
                print('INFO: All task resources reserved.',
                      file=sys.stderr,
                      flush=True)
                """)
        ]

        job_id = self.job_id
        if setup_cmd is not None:
            self._code += [
                textwrap.dedent(f"""\
                setup_cmd = {setup_cmd!r}
                _SETUP_CPUS = 0.0001
                # The setup command will be run as a ray task with num_cpus=_SETUP_CPUS as the
                # requirement; this means Ray will set CUDA_VISIBLE_DEVICES to an empty string.
                # We unset it so that user setup command may properly use this env var.
                setup_cmd = 'unset CUDA_VISIBLE_DEVICES; ' + setup_cmd
                job_lib.set_status({job_id!r}, job_lib.JobStatus.SETTING_UP)

                # The schedule_step should be called after the job status is set to non-PENDING,
                # otherwise, the scheduler will think the current job is not submitted yet, and
                # skip the scheduling step.
                job_lib.scheduler.schedule_step()

                total_num_nodes = len(ray.nodes())
                setup_bundles = [{{"CPU": _SETUP_CPUS}} for _ in range(total_num_nodes)]
                setup_pg = ray.util.placement_group(setup_bundles, strategy='STRICT_SPREAD')
                setup_workers = [run_bash_command_with_log \\
                    .options(
                        name='setup',
                        num_cpus=_SETUP_CPUS,
                        scheduling_strategy=ray.util.scheduling_strategies.PlacementGroupSchedulingStrategy(
                            placement_group=setup_pg,
                            placement_group_bundle_index=i)
                    ) \\
                    .remote(
                        setup_cmd,
                        os.path.expanduser({setup_log_path!r}),
                        getpass.getuser(),
                        job_id={self.job_id},
                        env_vars={envs!r},
                        stream_logs=True,
                        with_ray=True,
                        use_sudo={self.is_local},
                    ) for i in range(total_num_nodes)]
                setup_returncodes = ray.get(setup_workers)
                if sum(setup_returncodes) != 0:
                    job_lib.set_status({self.job_id!r}, job_lib.JobStatus.FAILED_SETUP)
                    # This waits for all streaming logs to finish.
                    time.sleep(1)
                    print('ERROR: {colorama.Fore.RED}Job {self.job_id}\\'s setup failed with '
                        'return code list:{colorama.Style.RESET_ALL}',
                        setup_returncodes,
                        file=sys.stderr,
                        flush=True)
                    # Need this to set the job status in ray job to be FAILED.
                    sys.exit(1)
                """)
            ]

        self._code.append(f'job_lib.set_job_started({self.job_id!r})')
        if setup_cmd is None:
            # Need to call schedule_step() to make sure the scheduler
            # schedule the next pending job.
            self._code.append('job_lib.scheduler.schedule_step()')

        # Export IP and node rank to the environment variables.
        self._code += [
            textwrap.dedent(f"""\
                @ray.remote
                def check_ip():
                    return ray.util.get_node_ip_address()
                gang_scheduling_id_to_ip = ray.get([
                    check_ip.options(
                            num_cpus={task_cpu_demand},
                            scheduling_strategy=ray.util.scheduling_strategies.PlacementGroupSchedulingStrategy(
                                placement_group=pg,
                                placement_group_bundle_index=i
                            )).remote()
                    for i in range(pg.bundle_count)
                ])
                print('INFO: Reserved IPs:', gang_scheduling_id_to_ip)

                cluster_ips_to_node_id = {{ip: i for i, ip in enumerate({stable_cluster_internal_ips!r})}}
                job_ip_rank_list = sorted(gang_scheduling_id_to_ip, key=cluster_ips_to_node_id.get)
                job_ip_rank_map = {{ip: i for i, ip in enumerate(job_ip_rank_list)}}
                job_ip_list_str = '\\n'.join(job_ip_rank_list)
                """),
        ]

    def register_run_fn(self, run_fn: str, run_fn_name: str) -> None:
        """Register the run function to be run on the remote cluster.

        Args:
            run_fn: The run function to be run on the remote cluster.
        """
        assert self._has_gang_scheduling, (
            'Call add_gang_scheduling_placement_group_and_setup() '
            'before register_run_fn().')
        assert not self._has_register_run_fn, (
            'register_run_fn() called twice?')
        self._has_register_run_fn = True

        self._code += [
            run_fn,
            f'run_fn = {run_fn_name}',
        ]

    def add_ray_task(self,
                     bash_script: Optional[str],
                     task_name: Optional[str],
                     job_run_id: Optional[str],
                     ray_resources_dict: Dict[str, float],
                     log_dir: str,
                     env_vars: Optional[Dict[str, str]] = None,
                     gang_scheduling_id: int = 0,
                     use_sudo: bool = False) -> None:
        """Generates code for a ray remote task that runs a bash command."""
        assert self._has_gang_scheduling, (
            'Call add_gang_scheduling_placement_group_and_setup() before '
            'add_ray_task().')
        assert (not self._has_register_run_fn or
                bash_script is None), ('bash_script should '
                                       'be None when run_fn is registered.')
        task_cpu_demand = ray_resources_dict.pop('CPU')
        # Build remote_task.options(...)
        #   resources=...
        #   num_gpus=...
        options = []
        options.append(f'num_cpus={task_cpu_demand}')

        num_gpus = 0.0
        if len(ray_resources_dict) > 0:
            assert len(ray_resources_dict) == 1, \
                ('There can only be one type of accelerator per instance.'
                 f' Found: {ray_resources_dict}.')
            num_gpus = list(ray_resources_dict.values())[0]
            options.append(f'resources={json.dumps(ray_resources_dict)}')

            resources_key = list(ray_resources_dict.keys())[0]
            if 'tpu' not in resources_key.lower():
                # `num_gpus` should be empty when the accelerator is not GPU.
                # FIXME: use a set of GPU types, instead of 'tpu' in the key.

                # Passing this ensures that the Ray remote task gets
                # CUDA_VISIBLE_DEVICES set correctly.  If not passed, that flag
                # would be force-set to empty by Ray.
                options.append(f'num_gpus={num_gpus}')
        options.append(
            'scheduling_strategy=ray.util.scheduling_strategies.PlacementGroupSchedulingStrategy('  # pylint: disable=line-too-long
            'placement_group=pg, '
            f'placement_group_bundle_index={gang_scheduling_id})')

        sky_env_vars_dict_str = [
            textwrap.dedent("""\
            sky_env_vars_dict = {}
            sky_env_vars_dict['SKYPILOT_NODE_IPS'] = job_ip_list_str
            # Environment starting with `SKY_` is deprecated.
            sky_env_vars_dict['SKY_NODE_IPS'] = job_ip_list_str
            """)
        ]

        if env_vars is not None:
            sky_env_vars_dict_str.extend(f'sky_env_vars_dict[{k!r}] = {v!r}'
                                         for k, v in env_vars.items())
        if job_run_id is not None:
            sky_env_vars_dict_str += [
                f'sky_env_vars_dict[{constants.TASK_ID_ENV_VAR!r}]'
                f' = {job_run_id!r}',
                # TODO(zhwu): remove this deprecated env var in later release
                # (after 0.5).
                f'sky_env_vars_dict[{constants.TASK_ID_ENV_VAR_DEPRECATED!r}]'
                f' = {job_run_id!r}'
            ]
        sky_env_vars_dict_str = '\n'.join(sky_env_vars_dict_str)

        options_str = ', '.join(options)
        logger.debug('Added Task with options: '
                     f'{options_str}')
        self._code += [
            sky_env_vars_dict_str,
            textwrap.dedent(f"""\
        script = {bash_script!r}
        if run_fn is not None:
            script = run_fn({gang_scheduling_id}, gang_scheduling_id_to_ip)


        if script is not None:
            sky_env_vars_dict['SKYPILOT_NUM_GPUS_PER_NODE'] = {int(math.ceil(num_gpus))!r}
            # Environment starting with `SKY_` is deprecated.
            sky_env_vars_dict['SKY_NUM_GPUS_PER_NODE'] = {int(math.ceil(num_gpus))!r}

            ip = gang_scheduling_id_to_ip[{gang_scheduling_id!r}]
            rank = job_ip_rank_map[ip]

            if len(cluster_ips_to_node_id) == 1: # Single-node task on single-node cluter
                name_str = '{task_name},' if {task_name!r} != None else 'task,'
                log_path = os.path.expanduser(os.path.join({log_dir!r}, 'run.log'))
            else: # Single-node or multi-node task on multi-node cluster
                idx_in_cluster = cluster_ips_to_node_id[ip]
                if cluster_ips_to_node_id[ip] == 0:
                    node_name = 'head'
                else:
                    node_name = f'worker{{idx_in_cluster}}'
                name_str = f'{{node_name}}, rank={{rank}},'
                log_path = os.path.expanduser(os.path.join({log_dir!r}, f'{{rank}}-{{node_name}}.log'))
            sky_env_vars_dict['SKYPILOT_NODE_RANK'] = rank
            # Environment starting with `SKY_` is deprecated.
            sky_env_vars_dict['SKY_NODE_RANK'] = rank

            sky_env_vars_dict['SKYPILOT_INTERNAL_JOB_ID'] = {self.job_id}
            # Environment starting with `SKY_` is deprecated.
            sky_env_vars_dict['SKY_INTERNAL_JOB_ID'] = {self.job_id}

            futures.append(run_bash_command_with_log \\
                    .options(name=name_str, {options_str}) \\
                    .remote(
                        script,
                        log_path,
                        getpass.getuser(),
                        job_id={self.job_id},
                        env_vars=sky_env_vars_dict,
                        stream_logs=True,
                        with_ray=True,
                        use_sudo={use_sudo},
                    ))""")
        ]

    def add_epilogue(self) -> None:
        """Generates code that waits for all tasks, then exits."""
        assert self._has_prologue, 'Call add_prologue() before add_epilogue().'
        assert not self._has_epilogue, 'add_epilogue() called twice?'
        self._has_epilogue = True

        self._code += [
            textwrap.dedent(f"""\
            returncodes = ray.get(futures)
            if sum(returncodes) != 0:
                job_lib.set_status({self.job_id!r}, job_lib.JobStatus.FAILED)
                # This waits for all streaming logs to finish.
                job_lib.scheduler.schedule_step()
                time.sleep(0.5)
                print('ERROR: {colorama.Fore.RED}Job {self.job_id} failed with '
                      'return code list:{colorama.Style.RESET_ALL}',
                      returncodes,
                      file=sys.stderr,
                      flush=True)
                # Need this to set the job status in ray job to be FAILED.
                sys.exit(1)
            else:
                sys.stdout.flush()
                sys.stderr.flush()
                job_lib.set_status({self.job_id!r}, job_lib.JobStatus.SUCCEEDED)
                # This waits for all streaming logs to finish.
                job_lib.scheduler.schedule_step()
                time.sleep(0.5)
            """)
        ]

    def build(self) -> str:
        """Returns the entire generated program."""
        assert self._has_epilogue, 'Call add_epilogue() before build().'
        return '\n'.join(self._code)


class GangSchedulingStatus(enum.Enum):
    """Enum for gang scheduling status."""
    CLUSTER_READY = 0
    GANG_FAILED = 1
    HEAD_FAILED = 2


class RetryingVmProvisioner(object):
    """A provisioner that retries different cloud/regions/zones."""

    class ToProvisionConfig:
        """Resources to be provisioned."""

        def __init__(
            self,
            cluster_name: str,
            resources: resources_lib.Resources,
            num_nodes: int,
            prev_cluster_status: Optional[status_lib.ClusterStatus],
            prev_handle: Optional['CloudVmRayResourceHandle'],
        ) -> None:
            assert cluster_name is not None, 'cluster_name must be specified.'
            self.cluster_name = cluster_name
            self.resources = resources
            self.num_nodes = num_nodes
            self.prev_cluster_status = prev_cluster_status
            self.prev_handle = prev_handle

    def __init__(self,
                 log_dir: str,
                 dag: 'dag.Dag',
                 optimize_target: 'optimizer.OptimizeTarget',
                 requested_features: Set[clouds.CloudImplementationFeatures],
                 local_wheel_path: pathlib.Path,
                 wheel_hash: str,
                 blocked_resources: Optional[Iterable[
                     resources_lib.Resources]] = None):
        self._blocked_resources: Set[resources_lib.Resources] = set()
        if blocked_resources:
            # blocked_resources is not None and not empty.
            self._blocked_resources.update(blocked_resources)

        self.log_dir = os.path.expanduser(log_dir)
        self._dag = dag
        self._optimize_target = optimize_target
        self._requested_features = requested_features
        self._local_wheel_path = local_wheel_path
        self._wheel_hash = wheel_hash

    def _update_blocklist_on_gcp_error(
            self, launchable_resources: 'resources_lib.Resources',
            region: 'clouds.Region', zones: Optional[List['clouds.Zone']],
            stdout: str, stderr: str):

        del region  # unused
        style = colorama.Style
        assert zones and len(zones) == 1, zones
        zone = zones[0]
        splits = stderr.split('\n')
        exception_list = [s for s in splits if s.startswith('Exception: ')]
        httperror_str = [
            s for s in splits
            if s.startswith('googleapiclient.errors.HttpError: ')
        ]
        if len(exception_list) == 1:
            # Parse structured response {'errors': [...]}.
            exception_str = exception_list[0][len('Exception: '):]
            try:
                exception_dict = ast.literal_eval(exception_str)
            except Exception as e:
                if 'wait_ready timeout exceeded' in exception_str:
                    # This error seems to occur when the provisioning process
                    # went through partially (e.g., for spot, initial
                    # provisioning succeeded, but while waiting for ssh/setting
                    # up it got preempted).
                    logger.error('Got the following exception, continuing: '
                                 f'{exception_list[0]}')
                    self._blocked_resources.add(
                        launchable_resources.copy(zone=zone.name))
                    return
                raise RuntimeError(
                    f'Failed to parse exception: {exception_str}') from e
            # TPU VM returns a different structured response.
            if 'errors' not in exception_dict:
                exception_dict = {'errors': [exception_dict]}
            for error in exception_dict['errors']:
                code = error['code']
                message = error['message']
                logger.warning(f'Got return code {code} in {zone.name} '
                               f'{style.DIM}(message: {message})'
                               f'{style.RESET_ALL}')
                if code == 'QUOTA_EXCEEDED':
                    if '\'GPUS_ALL_REGIONS\' exceeded' in message:
                        # Global quota.  All regions in GCP will fail.  Ex:
                        # Quota 'GPUS_ALL_REGIONS' exceeded.  Limit: 1.0
                        # globally.
                        # This skip is only correct if we implement "first
                        # retry the region/zone of an existing cluster with the
                        # same name" correctly.
                        self._blocked_resources.add(
                            launchable_resources.copy(region=None, zone=None))
                    else:
                        # Per region.  Ex: Quota 'CPUS' exceeded.  Limit: 24.0
                        # in region us-west1.
                        self._blocked_resources.add(
                            launchable_resources.copy(zone=None))
                elif code in [
                        'ZONE_RESOURCE_POOL_EXHAUSTED',
                        'ZONE_RESOURCE_POOL_EXHAUSTED_WITH_DETAILS',
                        'UNSUPPORTED_OPERATION'
                ]:  # Per zone.
                    # Return codes can be found at https://cloud.google.com/compute/docs/troubleshooting/troubleshooting-vm-creation # pylint: disable=line-too-long
                    # However, UNSUPPORTED_OPERATION is observed empirically
                    # when VM is preempted during creation.  This seems to be
                    # not documented by GCP.
                    self._blocked_resources.add(
                        launchable_resources.copy(zone=zone.name))
                elif code in ['RESOURCE_NOT_READY']:
                    # This code is returned when the VM is still STOPPING.
                    self._blocked_resources.add(
                        launchable_resources.copy(zone=zone.name))
                elif code in [3, 8, 9]:
                    # Error code 3 means TPU is preempted during creation.
                    # Example:
                    # {'code': 3, 'message': 'Cloud TPU received a bad request. update is not supported while in state PREEMPTED [EID: 0x73013519f5b7feb2]'} # pylint: disable=line-too-long
                    # Error code 8 means TPU resources is out of
                    # capacity. Example:
                    # {'code': 8, 'message': 'There is no more capacity in the zone "europe-west4-a"; you can try in another zone where Cloud TPU Nodes are offered (see https://cloud.google.com/tpu/docs/regions) [EID: 0x1bc8f9d790be9142]'} # pylint: disable=line-too-long
                    # Error code 9 means TPU resources is insufficient reserved
                    # capacity. Example:
                    # {'code': 9, 'message': 'Insufficient reserved capacity. Contact customer support to increase your reservation. [EID: 0x2f8bc266e74261a]'} # pylint: disable=line-too-long
                    self._blocked_resources.add(
                        launchable_resources.copy(zone=zone.name))
                elif code == 'RESOURCE_NOT_FOUND':
                    # https://github.com/skypilot-org/skypilot/issues/1797
                    # In the inner provision loop we have used retries to
                    # recover but failed. This indicates this zone is most
                    # likely out of capacity. The provision loop will terminate
                    # any potentially live VMs before moving onto the next
                    # zone.
                    self._blocked_resources.add(
                        launchable_resources.copy(zone=zone.name))
                else:
                    assert False, error
        elif len(httperror_str) >= 1:
            logger.info(f'Got {httperror_str[0]}')
            if ('Requested disk size cannot be smaller than the image size'
                    in httperror_str[0]):
                logger.info('Skipping all regions due to disk size issue.')
                self._blocked_resources.add(
                    launchable_resources.copy(region=None, zone=None))
            elif ('Policy update access denied.' in httperror_str[0] or
                  'IAM_PERMISSION_DENIED' in httperror_str[0]):
                logger.info(
                    'Skipping all regions due to service account not '
                    'having the required permissions and the user '
                    'account does not have enough permission to '
                    'update it. Please contact your administrator and '
                    'check out: https://skypilot.readthedocs.io/en/latest/cloud-setup/cloud-permissions.html#gcp\n'  # pylint: disable=line-too-long
                    f'Details: {httperror_str[0]}')
                self._blocked_resources.add(
                    launchable_resources.copy(region=None, zone=None))

            else:
                # Parse HttpError for unauthorized regions. Example:
                # googleapiclient.errors.HttpError: <HttpError 403 when requesting ... returned "Location us-east1-d is not found or access is unauthorized.". # pylint: disable=line-too-long
                # Details: "Location us-east1-d is not found or access is
                # unauthorized.">
                self._blocked_resources.add(
                    launchable_resources.copy(zone=zone.name))
        else:
            # No such structured error response found.
            assert not exception_list, stderr
            if 'was not found' in stderr:
                # Example: The resource
                # 'projects/<id>/zones/zone/acceleratorTypes/nvidia-tesla-v100'
                # was not found.
                logger.warning(f'Got \'resource not found\' in {zone.name}.')
                self._blocked_resources.add(
                    launchable_resources.copy(zone=zone.name))
            elif 'rsync: command not found' in stderr:
                with ux_utils.print_exception_no_traceback():
                    raise RuntimeError(_RSYNC_NOT_FOUND_MESSAGE)
            else:
                logger.info('====== stdout ======')
                for s in stdout.split('\n'):
                    print(s)
                logger.info('====== stderr ======')
                for s in splits:
                    print(s)

                with ux_utils.print_exception_no_traceback():
                    raise RuntimeError('Errors occurred during provision; '
                                       'check logs above.')

    def _update_blocklist_on_aws_error(
            self, launchable_resources: 'resources_lib.Resources',
            region: 'clouds.Region', zones: Optional[List['clouds.Zone']],
            stdout: str, stderr: str):
        assert launchable_resources.is_launchable()
        assert zones is not None, 'AWS should always have zones.'

        style = colorama.Style
        stdout_splits = stdout.split('\n')
        stderr_splits = stderr.split('\n')
        errors = [
            s.strip()
            for s in stdout_splits + stderr_splits
            # 'An error occurred': boto3 errors
            # 'SKYPILOT_ERROR_NO_NODES_LAUNCHED': skypilot's changes to the AWS
            #    node provider; for errors prior to provisioning like VPC
            #    setup.
            if 'An error occurred' in s or
            'SKYPILOT_ERROR_NO_NODES_LAUNCHED: ' in s
        ]
        # Need to handle boto3 printing error but its retry succeeded:
        #   error occurred (Unsupported) .. not supported in your requested
        #   Availability Zone (us-west-2d)...retrying
        #   --> it automatically succeeded in another zone
        #   --> failed in [4/7] Running initialization commands due to user cmd
        # In this case, we should error out.
        head_node_up = any(
            line.startswith('<1/1> Setting up head node')
            for line in stdout_splits + stderr_splits)
        if not errors or head_node_up:
            if 'rsync: command not found' in stderr:
                with ux_utils.print_exception_no_traceback():
                    raise RuntimeError(_RSYNC_NOT_FOUND_MESSAGE)
            # TODO: Got transient 'Failed to create security group' that goes
            # away after a few minutes.  Should we auto retry other regions, or
            # let the user retry.
            logger.info('====== stdout ======')
            for s in stdout_splits:
                print(s)
            logger.info('====== stderr ======')
            for s in stderr_splits:
                print(s)
            with ux_utils.print_exception_no_traceback():
                raise RuntimeError('Errors occurred during provision; '
                                   'check logs above.')

        # Fill in the zones field in the Region.
        region_with_zones_list = clouds.AWS.regions_with_offering(
            launchable_resources.instance_type,
            launchable_resources.accelerators,
            launchable_resources.use_spot,
            region.name,
            zone=None)
        assert len(region_with_zones_list) == 1, region_with_zones_list
        region_with_zones = region_with_zones_list[0]
        assert region_with_zones.zones is not None, region_with_zones
        if set(zones) == set(region_with_zones.zones):
            # The underlying AWS NodeProvider will try all specified zones of a
            # region. (Each boto3 request takes one zone.)
            logger.warning(f'Got error(s) in all zones of {region.name}:')
        else:
            zones_str = ', '.join(z.name for z in zones)
            logger.warning(f'Got error(s) in {zones_str}:')
        messages = '\n\t'.join(errors)
        logger.warning(f'{style.DIM}\t{messages}{style.RESET_ALL}')
        for zone in zones:
            self._blocked_resources.add(
                launchable_resources.copy(zone=zone.name))

    def _update_blocklist_on_azure_error(
            self, launchable_resources: 'resources_lib.Resources',
            region: 'clouds.Region', zones: Optional[List['clouds.Zone']],
            stdout: str, stderr: str):
        del zones  # Unused.
        # The underlying ray autoscaler will try all zones of a region at once.
        style = colorama.Style
        stdout_splits = stdout.split('\n')
        stderr_splits = stderr.split('\n')
        errors = [
            s.strip()
            for s in stdout_splits + stderr_splits
            if ('Exception Details:' in s.strip() or 'InvalidTemplateDeployment'
                in s.strip() or '(ReadOnlyDisabledSubscription)' in s.strip())
        ]
        if not errors:
            if 'rsync: command not found' in stderr:
                with ux_utils.print_exception_no_traceback():
                    raise RuntimeError(_RSYNC_NOT_FOUND_MESSAGE)
            logger.info('====== stdout ======')
            for s in stdout_splits:
                print(s)
            logger.info('====== stderr ======')
            for s in stderr_splits:
                print(s)
            with ux_utils.print_exception_no_traceback():
                raise RuntimeError('Errors occurred during provision; '
                                   'check logs above.')

        logger.warning(f'Got error(s) in {region.name}:')
        messages = '\n\t'.join(errors)
        logger.warning(f'{style.DIM}\t{messages}{style.RESET_ALL}')
        if any('(ReadOnlyDisabledSubscription)' in s for s in errors):
            self._blocked_resources.add(
                resources_lib.Resources(cloud=clouds.Azure()))
        else:
            self._blocked_resources.add(launchable_resources.copy(zone=None))

    def _update_blocklist_on_lambda_error(
            self, launchable_resources: 'resources_lib.Resources',
            region: 'clouds.Region', zones: Optional[List['clouds.Zone']],
            stdout: str, stderr: str):
        del zones  # Unused.
        style = colorama.Style
        stdout_splits = stdout.split('\n')
        stderr_splits = stderr.split('\n')
        errors = [
            s.strip()
            for s in stdout_splits + stderr_splits
            if 'LambdaCloudError:' in s.strip()
        ]
        if not errors:
            if 'rsync: command not found' in stderr:
                with ux_utils.print_exception_no_traceback():
                    raise RuntimeError(_RSYNC_NOT_FOUND_MESSAGE)
            logger.info('====== stdout ======')
            for s in stdout_splits:
                print(s)
            logger.info('====== stderr ======')
            for s in stderr_splits:
                print(s)
            with ux_utils.print_exception_no_traceback():
                raise RuntimeError('Errors occurred during provision; '
                                   'check logs above.')

        logger.warning(f'Got error(s) in {region.name}:')
        messages = '\n\t'.join(errors)
        logger.warning(f'{style.DIM}\t{messages}{style.RESET_ALL}')
        self._blocked_resources.add(launchable_resources.copy(zone=None))

        # Sometimes, LambdaCloudError will list available regions.
        for e in errors:
            if e.find('Regions with capacity available:') != -1:
                for r in clouds.Lambda.regions():
                    if e.find(r.name) == -1:
                        self._blocked_resources.add(
                            launchable_resources.copy(region=r.name, zone=None))

    def _update_blocklist_on_kubernetes_error(
            self, launchable_resources: 'resources_lib.Resources', region,
            zones, stdout, stderr):
        del zones  # Unused.
        style = colorama.Style
        stdout_splits = stdout.split('\n')
        stderr_splits = stderr.split('\n')
        errors = [
            s.strip()
            for s in stdout_splits + stderr_splits
            if 'KubernetesError:' in s.strip()
        ]
        if not errors:
            logger.info('====== stdout ======')
            for s in stdout_splits:
                print(s)
            logger.info('====== stderr ======')
            for s in stderr_splits:
                print(s)
            with ux_utils.print_exception_no_traceback():
                raise RuntimeError('Errors occurred during provisioning; '
                                   'check logs above.')

        logger.warning(f'Got error(s) in {region.name}:')
        messages = '\n\t'.join(errors)
        logger.warning(f'{style.DIM}\t{messages}{style.RESET_ALL}')
        self._blocked_resources.add(launchable_resources.copy(zone=None))

    def _update_blocklist_on_scp_error(
            self, launchable_resources: 'resources_lib.Resources', region,
            zones, stdout, stderr):
        del zones  # Unused.
        style = colorama.Style
        stdout_splits = stdout.split('\n')
        stderr_splits = stderr.split('\n')
        errors = [
            s.strip()
            for s in stdout_splits + stderr_splits
            if 'SCPError:' in s.strip()
        ]
        if not errors:
            if 'rsync: command not found' in stderr:
                with ux_utils.print_exception_no_traceback():
                    raise RuntimeError(_RSYNC_NOT_FOUND_MESSAGE)
            logger.info('====== stdout ======')
            for s in stdout_splits:
                print(s)
            logger.info('====== stderr ======')
            for s in stderr_splits:
                print(s)
            with ux_utils.print_exception_no_traceback():
                raise RuntimeError('Errors occurred during provision; '
                                   'check logs above.')

        logger.warning(f'Got error(s) in {region.name}:')
        messages = '\n\t'.join(errors)
        logger.warning(f'{style.DIM}\t{messages}{style.RESET_ALL}')
        self._blocked_resources.add(launchable_resources.copy(zone=None))

        # Sometimes, SCPError will list available regions.
        for e in errors:
            if e.find('Regions with capacity available:') != -1:
                for r in clouds.SCP.regions():
                    if e.find(r.name) == -1:
                        self._blocked_resources.add(
                            launchable_resources.copy(region=r.name, zone=None))

    def _update_blocklist_on_ibm_error(
            self, launchable_resources: 'resources_lib.Resources',
            region: 'clouds.Region', zones: Optional[List['clouds.Zone']],
            stdout: str, stderr: str):

        style = colorama.Style
        stdout_splits = stdout.split('\n')
        stderr_splits = stderr.split('\n')
        errors = [
            s.strip()
            for s in stdout_splits + stderr_splits
            if 'ERR' in s.strip() or 'PANIC' in s.strip()
        ]
        if not errors:
            if 'rsync: command not found' in stderr:
                with ux_utils.print_exception_no_traceback():
                    raise RuntimeError(_RSYNC_NOT_FOUND_MESSAGE)
            logger.info('====== stdout ======')
            for s in stdout_splits:
                print(s)
            logger.info('====== stderr ======')
            for s in stderr_splits:
                print(s)
            with ux_utils.print_exception_no_traceback():
                raise RuntimeError('Errors occurred during provision; '
                                   'check logs above.')
        logger.warning(f'Got error(s) on IBM cluster, in {region.name}:')
        messages = '\n\t'.join(errors)
        logger.warning(f'{style.DIM}\t{messages}{style.RESET_ALL}')

        for zone in zones:  # type: ignore[union-attr]
            self._blocked_resources.add(
                launchable_resources.copy(zone=zone.name))

    def _update_blocklist_on_local_error(
            self, launchable_resources: 'resources_lib.Resources',
            region: 'clouds.Region', zones: Optional[List['clouds.Zone']],
            stdout: str, stderr: str):
        del zones  # Unused.
        style = colorama.Style
        stdout_splits = stdout.split('\n')
        stderr_splits = stderr.split('\n')
        errors = [
            s.strip()
            for s in stdout_splits + stderr_splits
            if 'ERR' in s.strip() or 'PANIC' in s.strip()
        ]
        if not errors:
            if 'rsync: command not found' in stderr:
                with ux_utils.print_exception_no_traceback():
                    raise RuntimeError(_RSYNC_NOT_FOUND_MESSAGE)
            logger.info('====== stdout ======')
            for s in stdout_splits:
                print(s)
            logger.info('====== stderr ======')
            for s in stderr_splits:
                print(s)
            with ux_utils.print_exception_no_traceback():
                raise RuntimeError(
                    'Errors occurred during launching of cluster services; '
                    'check logs above.')
        logger.warning('Got error(s) on local cluster:')
        messages = '\n\t'.join(errors)
        logger.warning(f'{style.DIM}\t{messages}{style.RESET_ALL}')
        self._blocked_resources.add(
            launchable_resources.copy(region=region.name, zone=None))

    # Apr, 2023 by Hysun(hysun.he@oracle.com): Added support for OCI
    def _update_blocklist_on_oci_error(
            self, launchable_resources: 'resources_lib.Resources',
            region: 'clouds.Region', zones: Optional[List['clouds.Zone']],
            stdout: str, stderr: str):

        style = colorama.Style
        stdout_splits = stdout.split('\n')
        stderr_splits = stderr.split('\n')
        errors = [
            s.strip()
            for s in stdout_splits + stderr_splits
            if ('VcnSubnetNotFound' in s.strip()) or
            ('oci.exceptions.ServiceError' in s.strip() and
             ('NotAuthorizedOrNotFound' in s.strip() or 'CannotParseRequest' in
              s.strip() or 'InternalError' in s.strip() or
              'LimitExceeded' in s.strip() or 'NotAuthenticated' in s.strip()))
        ]
        if not errors:
            if 'rsync: command not found' in stderr:
                with ux_utils.print_exception_no_traceback():
                    raise RuntimeError(_RSYNC_NOT_FOUND_MESSAGE)
            logger.info('====== stdout ======')
            for s in stdout_splits:
                print(s)
            logger.info('====== stderr ======')
            for s in stderr_splits:
                print(s)
            with ux_utils.print_exception_no_traceback():
                raise RuntimeError('Errors occurred during provision; '
                                   'check logs above.')

        logger.warning(f'Got error(s) in {region.name}:')
        messages = '\n\t'.join(errors)
        logger.warning(f'{style.DIM}\t{messages}{style.RESET_ALL}')

        if zones is not None:
            for zone in zones:
                self._blocked_resources.add(
                    launchable_resources.copy(zone=zone.name))

    def _update_blocklist_on_error(
            self, launchable_resources: 'resources_lib.Resources',
            region: 'clouds.Region', zones: Optional[List['clouds.Zone']],
            stdout: Optional[str], stderr: Optional[str]) -> bool:
        """Handles cloud-specific errors and updates the block list.

        This parses textual stdout/stderr because we don't directly use the
        underlying clouds' SDKs.  If we did that, we could catch proper
        exceptions instead.

        Returns:
          definitely_no_nodes_launched: bool, True if definitely no nodes
            launched (e.g., due to VPC errors we have never sent the provision
            request), False otherwise.
        """
        assert launchable_resources.region == region.name, (
            launchable_resources, region)
        if stdout is None:
            # Gang scheduling failure (head node is definitely up, but some
            # workers' provisioning failed).  Simply block the zones.
            assert stderr is None, stderr
            if zones is not None:
                for zone in zones:
                    self._blocked_resources.add(
                        launchable_resources.copy(zone=zone.name))
            return False  # definitely_no_nodes_launched
        assert stdout is not None and stderr is not None, (stdout, stderr)

        # TODO(zongheng): refactor into Cloud interface?
        handlers = {
            clouds.AWS: self._update_blocklist_on_aws_error,
            clouds.Azure: self._update_blocklist_on_azure_error,
            clouds.GCP: self._update_blocklist_on_gcp_error,
            clouds.Lambda: self._update_blocklist_on_lambda_error,
            clouds.IBM: self._update_blocklist_on_ibm_error,
            clouds.SCP: self._update_blocklist_on_scp_error,
            clouds.Local: self._update_blocklist_on_local_error,
            clouds.Kubernetes: self._update_blocklist_on_kubernetes_error,
            clouds.OCI: self._update_blocklist_on_oci_error,
        }
        cloud = launchable_resources.cloud
        cloud_type = type(cloud)
        if cloud_type not in handlers:
            raise NotImplementedError(
                f'Cloud {cloud} unknown, or has not added '
                'support for parsing and handling provision failures.')
        handler = handlers[cloud_type]
        handler(launchable_resources, region, zones, stdout, stderr)

        stdout_splits = stdout.split('\n')
        stderr_splits = stderr.split('\n')
        # Determining whether head node launch *may* have been requested based
        # on outputs is tricky. We are conservative here by choosing an "early
        # enough" output line in the following:
        # https://github.com/ray-project/ray/blob/03b6bc7b5a305877501110ec04710a9c57011479/python/ray/autoscaler/_private/commands.py#L704-L737  # pylint: disable=line-too-long
        # This is okay, because we mainly want to use the return value of this
        # func to skip cleaning up never-launched clusters that encountered VPC
        # errors; their launch should not have printed any such outputs.
        head_node_launch_may_have_been_requested = any(
            'Acquiring an up-to-date head node' in line
            for line in stdout_splits + stderr_splits)
        # If head node request has definitely not been sent (this happens when
        # there are errors during node provider "bootstrapping", e.g.,
        # VPC-not-found errors), then definitely no nodes are launched.
        definitely_no_nodes_launched = (
            not head_node_launch_may_have_been_requested)

        return definitely_no_nodes_launched

    def _yield_zones(
        self, to_provision: resources_lib.Resources, num_nodes: int,
        cluster_name: str,
        prev_cluster_status: Optional[status_lib.ClusterStatus]
    ) -> Iterable[Optional[List[clouds.Zone]]]:
        """Yield zones within the given region to try for provisioning.

        Yields:
            Zones to try for provisioning within the given to_provision.region.
              - None means the cloud does not support zones, but the region does
                offer the requested resources (so the outer loop should issue a
                request to that region).
              - Non-empty list means the cloud supports zones, and the zones
                do offer the requested resources. If a list is yielded, it is
                guaranteed to be non-empty.
              - Nothing yielded means the region does not offer the requested
                resources.
        """
        assert (to_provision.cloud is not None and
                to_provision.region is not None and to_provision.instance_type
                is not None), (to_provision,
                               'cloud, region and instance_type must have been '
                               'set by optimizer')
        cloud = to_provision.cloud
        region = clouds.Region(to_provision.region)
        zones = None

        def _get_previously_launched_zones() -> Optional[List[clouds.Zone]]:
            # When the cluster exists, the to_provision should have been set
            # to the previous cluster's resources.
            zones = [
                clouds.Zone(name=to_provision.zone),
            ] if to_provision.zone is not None else None
            if zones is None:
                # Reuse the zone field in the ray yaml as the
                # prev_resources.zone field may not be set before the previous
                # cluster is launched.
                handle = global_user_state.get_handle_from_cluster_name(
                    cluster_name)
                assert isinstance(handle, CloudVmRayResourceHandle), (
                    'handle should be CloudVmRayResourceHandle (found: '
                    f'{type(handle)}) {cluster_name!r}')
                config = common_utils.read_yaml(handle.cluster_yaml)
                # This is for the case when the zone field is not set in the
                # launched resources in a previous launch (e.g., ctrl-c during
                # launch and multi-node cluster before PR #1700).
                zones_str = config.get('provider', {}).get('availability_zone')
                if zones_str is not None:
                    zones = [
                        clouds.Zone(name=zone) for zone in zones_str.split(',')
                    ]
            return zones

        if prev_cluster_status is not None:
            # If the cluster is previously launched, we should relaunch in the
            # same region and zone.
            zones = _get_previously_launched_zones()

            if prev_cluster_status != status_lib.ClusterStatus.UP:
                logger.info(
                    f'Cluster {cluster_name!r} (status: '
                    f'{prev_cluster_status.value}) was previously launched '
                    f'in {cloud} {region.name}. Relaunching in that region.')
            # TODO(zhwu): The cluster being killed by cloud provider should
            # be tested whether re-launching a cluster killed spot instance
            # will recover the data.
            yield zones

            # TODO(zhwu): update the following logics, since we have added
            # the support for refreshing the cluster status from the cloud
            # provider.
            # If it reaches here: the cluster status in the database gets
            # set to INIT, since a launch request was issued but failed.
            #
            # Cluster with status UP can reach here, if it was killed by the
            # cloud provider and no available resources in that region to
            # relaunch, which can happen to spot instance.
            if prev_cluster_status == status_lib.ClusterStatus.UP:
                message = (
                    f'Failed to connect to the cluster {cluster_name!r}. '
                    'It is possibly killed by cloud provider or manually '
                    'in the cloud provider console. To remove the cluster '
                    f'please run: sky down {cluster_name}')
                # Reset to UP (rather than keeping it at INIT), as INIT
                # mode will enable failover to other regions, causing
                # data lose.
                # TODO(zhwu): This is set to UP to be more conservative,
                # we may need to confirm whether the cluster is down in all
                # cases.
                global_user_state.set_cluster_status(
                    cluster_name, status_lib.ClusterStatus.UP)
                with ux_utils.print_exception_no_traceback():
                    raise exceptions.ResourcesUnavailableError(message,
                                                               no_failover=True)

            # Check the *previous* cluster status. If the cluster is previously
            # stopped, we should not retry other regions, since the previously
            # attached volumes are not visible on another region.
            elif prev_cluster_status == status_lib.ClusterStatus.STOPPED:
                message = (
                    'Failed to acquire resources to restart the stopped '
                    f'cluster {cluster_name} in {region.name}. Please retry '
                    'again later.')

                # Reset to STOPPED (rather than keeping it at INIT), because
                # (1) the cluster is not up (2) it ensures future `sky start`
                # will disable auto-failover too.
                global_user_state.set_cluster_status(
                    cluster_name, status_lib.ClusterStatus.STOPPED)

                with ux_utils.print_exception_no_traceback():
                    raise exceptions.ResourcesUnavailableError(message,
                                                               no_failover=True)
            assert prev_cluster_status == status_lib.ClusterStatus.INIT
            message = (f'Failed to launch cluster {cluster_name!r} '
                       f'(previous status: {prev_cluster_status.value}) '
                       f'with the original resources: {to_provision}.')
            # We attempted re-launching a previously INIT cluster with the
            # same cloud/region/resources, but failed. Here no_failover=False,
            # so we will retry provisioning it with the current requested
            # resources in the outer loop.
            #
            # This condition can be triggered for previously INIT cluster by
            # (1) launch, after answering prompt immediately ctrl-c;
            # (2) launch again.
            # After (1), the cluster exists with INIT, and may or may not be
            # live.  And if it hits here, it's definitely not alive (because
            # step (2) failed).  Hence it's ok to retry with different
            # cloud/region and with current resources.
            with ux_utils.print_exception_no_traceback():
                raise exceptions.ResourcesUnavailableError(message)

        # If it reaches here, it means the cluster did not exist, as all the
        # cases when the cluster exists have been handled above (either the
        # provision succeeded in the caller and no need to retry, or this
        # function raised an ResourcesUnavailableError).
        for zones in cloud.zones_provision_loop(
                region=to_provision.region,
                num_nodes=num_nodes,
                instance_type=to_provision.instance_type,
                accelerators=to_provision.accelerators,
                use_spot=to_provision.use_spot,
        ):
            if zones is None:
                yield None
            else:
                assert zones, (
                    'Either None or a non-empty list of zones should '
                    'be yielded')
                # Only retry requested region/zones or all if not specified.
                zone_names = [zone.name for zone in zones]
                if not to_provision.valid_on_region_zones(
                        region.name, zone_names):
                    continue
                if to_provision.zone is not None:
                    zones = [clouds.Zone(name=to_provision.zone)]
                yield zones

    def _try_provision_tpu(self, to_provision: resources_lib.Resources,
                           config_dict: Dict[str, str]) -> bool:
        """Returns whether the provision is successful."""
        tpu_name = config_dict['tpu_name']
        assert 'tpu-create-script' in config_dict, \
            'Expect TPU provisioning with gcloud.'
        try:
            with rich_utils.safe_status('[bold cyan]Provisioning TPU '
                                        f'[green]{tpu_name}[/]'):
                subprocess_utils.run(f'bash {config_dict["tpu-create-script"]}',
                                     stdout=subprocess.PIPE,
                                     stderr=subprocess.PIPE)
            return True
        except subprocess.CalledProcessError as e:
            stderr = e.stderr.decode('ascii')
            if 'ALREADY_EXISTS' in stderr:
                # FIXME: should use 'start' on stopped TPUs, replacing
                # 'create'. Or it can be in a "deleting" state. Investigate the
                # right thing to do (force kill + re-provision?).
                logger.info(
                    f'  TPU {tpu_name} already exists; skipped creation.')
                return True

            if 'RESOURCE_EXHAUSTED' in stderr:
                with ux_utils.print_exception_no_traceback():
                    raise exceptions.ResourcesUnavailableError(
                        f'TPU {tpu_name} creation failed due to quota '
                        'exhaustion. Please visit '
                        'https://console.cloud.google.com/iam-admin/quotas '
                        'for more information.')

            if 'PERMISSION_DENIED' in stderr:
                logger.info('  TPUs are not available in this zone.')
                return False

            if 'no more capacity in the zone' in stderr:
                logger.info('  No more capacity in this zone.')
                return False

            if 'CloudTpu received an invalid AcceleratorType' in stderr:
                # INVALID_ARGUMENT: CloudTpu received an invalid
                # AcceleratorType, "v3-8" for zone "us-central1-c". Valid
                # values are "v2-8, ".
                tpu_type = list(to_provision.accelerators.keys())[0]
                logger.info(
                    f'  TPU type {tpu_type} is not available in this zone.')
                return False

            logger.error(stderr)
            raise e

    def _retry_zones(
        self,
        to_provision: resources_lib.Resources,
        num_nodes: int,
        requested_resources: Set[resources_lib.Resources],
        dryrun: bool,
        stream_logs: bool,
        cluster_name: str,
        cloud_user_identity: Optional[List[str]],
        prev_cluster_status: Optional[status_lib.ClusterStatus],
        prev_handle: Optional['CloudVmRayResourceHandle'],
    ):
        """The provision retry loop."""
        style = colorama.Style
        fore = colorama.Fore
        # Get log_path name
        log_path = os.path.join(self.log_dir, 'provision.log')
        log_abs_path = os.path.abspath(log_path)
        if not dryrun:
            os.makedirs(os.path.expanduser(self.log_dir), exist_ok=True)
            os.system(f'touch {log_path}')
        tail_cmd = f'tail -n100 -f {log_path}'
        logger.info('To view detailed progress: '
                    f'{style.BRIGHT}{tail_cmd}{style.RESET_ALL}')

        # Get previous cluster status
        cluster_exists = prev_cluster_status is not None
        is_prev_cluster_healthy = prev_cluster_status in [
            status_lib.ClusterStatus.STOPPED, status_lib.ClusterStatus.UP
        ]

        assert to_provision.region is not None, (
            to_provision, 'region should have been set by the optimizer.')
        region = clouds.Region(to_provision.region)

        # Optimization - check if user has non-zero quota for
        # the instance type in the target region. If not, fail early
        # instead of trying to provision and failing later.
        try:
            need_provision = to_provision.cloud.check_quota_available(
                to_provision)

        except Exception as e:  # pylint: disable=broad-except
            need_provision = True
            logger.info(f'Error occurred when trying to check quota. '
                        f'Proceeding assuming quotas are available. Error: '
                        f'{common_utils.format_exception(e, use_bracket=True)}')

        if not need_provision:
            # if quota is found to be zero, raise exception and skip to
            # the next region
            if to_provision.use_spot:
                instance_descriptor = 'spot'
            else:
                instance_descriptor = 'on-demand'
            raise exceptions.ResourcesUnavailableError(
                f'{colorama.Fore.YELLOW}Found no quota for '
                f'{to_provision.instance_type} {instance_descriptor} '
                f'instances in region {to_provision.region} '
                f'in {to_provision.cloud}. '
                f'{colorama.Style.RESET_ALL}'
                f'To request quotas, check the instruction: '
                f'https://skypilot.readthedocs.io/en/latest/cloud-setup/quota.html.'  # pylint: disable=line-too-long
            )

        for zones in self._yield_zones(to_provision, num_nodes, cluster_name,
                                       prev_cluster_status):
            # Filter out zones that are blocked, if any.
            # This optimize the provision loop by skipping zones that are
            # indicated to be unavailable from previous provision attempts.
            # It can happen for the provisioning on GCP, as the
            # yield_region_zones will return zones from a region one by one,
            # but the optimizer that does the filtering will not be involved
            # until the next region.
            if zones is not None:
                remaining_unblocked_zones = copy.deepcopy(zones)
                for zone in zones:
                    for blocked_resources in self._blocked_resources:
                        if to_provision.copy(
                                region=region.name,
                                zone=zone.name).should_be_blocked_by(
                                    blocked_resources):
                            remaining_unblocked_zones.remove(zone)
                            break
                if not remaining_unblocked_zones:
                    # Skip the region if all zones are blocked.
                    continue
                zones = remaining_unblocked_zones

            if zones is None:
                # For clouds that don't have a zone concept or cloud
                # provisioners that do not support zone-based provisioning
                # (e.g., Azure, Lambda).
                zone_str = ''
            else:
                zone_str = ','.join(z.name for z in zones)
                zone_str = f' ({zone_str})'
            try:
                config_dict = backend_utils.write_cluster_config(
                    to_provision,
                    num_nodes,
                    to_provision.ports,
                    _get_cluster_config_template(to_provision.cloud),
                    cluster_name,
                    self._local_wheel_path,
                    self._wheel_hash,
                    region=region,
                    zones=zones,
                    dryrun=dryrun,
                    keep_launch_fields_in_existing_config=cluster_exists)
            except exceptions.ResourcesUnavailableError as e:
                # Failed due to catalog issue, e.g. image not found, or
                # GPUs are requested in a Kubernetes cluster but the cluster
                # does not have nodes labeled with GPU types.
                logger.info(f'{e}')
                continue
            if dryrun:
                return config_dict
            cluster_config_file = config_dict['ray']

            launched_resources = to_provision.copy(region=region.name)
            if zones and len(zones) == 1:
                launched_resources = launched_resources.copy(zone=zones[0].name)

            prev_cluster_ips, prev_ssh_ports = None, None
            if prev_handle is not None:
                prev_cluster_ips = prev_handle.stable_internal_external_ips
                prev_ssh_ports = prev_handle.stable_ssh_ports
            # Record early, so if anything goes wrong, 'sky status' will show
            # the cluster name and users can appropriately 'sky down'.  It also
            # means a second 'sky launch -c <name>' will attempt to reuse.
            handle = CloudVmRayResourceHandle(
                cluster_name=cluster_name,
                # Backward compatibility will be guaranteed by the underlying
                # backend_utils.write_cluster_config, which gets the cluster
                # name on cloud from the ray yaml file, if the previous cluster
                # exists.
                cluster_name_on_cloud=config_dict['cluster_name_on_cloud'],
                cluster_yaml=cluster_config_file,
                launched_nodes=num_nodes,
                # OK for this to be shown in CLI as status == INIT.
                launched_resources=launched_resources,
                tpu_create_script=config_dict.get('tpu-create-script'),
                tpu_delete_script=config_dict.get('tpu-delete-script'),
                # Use the previous cluster's IPs and ports if available to
                # optimize the case where the cluster is restarted, i.e., no
                # need to query IPs and ports from the cloud provider.
                stable_internal_external_ips=prev_cluster_ips,
                stable_ssh_ports=prev_ssh_ports)
            usage_lib.messages.usage.update_final_cluster_status(
                status_lib.ClusterStatus.INIT)

            # This sets the status to INIT (even for a normal, UP cluster).
            global_user_state.add_or_update_cluster(
                cluster_name,
                cluster_handle=handle,
                requested_resources=requested_resources,
                ready=False,
            )

            global_user_state.set_owner_identity_for_cluster(
                cluster_name, cloud_user_identity)

            tpu_name = config_dict.get('tpu_name')
            if tpu_name is not None:
                logger.info(
                    f'{colorama.Style.BRIGHT}Provisioning TPU on '
                    f'{to_provision.cloud} '
                    f'{region.name}{colorama.Style.RESET_ALL}{zone_str}')

                success = self._try_provision_tpu(to_provision, config_dict)
                if not success:
                    continue

            logging_info = {
                'cluster_name': cluster_name,
                'region_name': region.name,
                'zone_str': zone_str,
            }
            status, stdout, stderr, head_internal_ip, head_external_ip = (
                self._gang_schedule_ray_up(to_provision.cloud,
                                           cluster_config_file, handle,
                                           log_abs_path, stream_logs,
                                           logging_info, to_provision.use_spot))

            if status == GangSchedulingStatus.CLUSTER_READY:
                # We must query the IPs from the cloud provider, when the
                # provisioning is done, to make sure the cluster IPs are
                # up-to-date.
                # The staled IPs may be caused by the node being restarted
                # manually or by the cloud provider.
                # Optimize the case where the cluster's head IPs can be parsed
                # from the output of 'ray up'.
                kwargs = {}
                if handle.launched_nodes == 1:
                    kwargs = {
                        'internal_ips': [head_internal_ip],
                        'external_ips': [head_external_ip]
                    }
                handle.update_cluster_ips(max_attempts=_FETCH_IP_MAX_ATTEMPTS,
                                          **kwargs)
                handle.update_ssh_ports(max_attempts=_FETCH_IP_MAX_ATTEMPTS)
                if cluster_exists:
                    # Guard against the case where there's an existing cluster
                    # with ray runtime messed up (e.g., manually killed) by (1)
                    # querying ray status (2) restarting ray if needed.
                    #
                    # The above 'ray up' will not restart it automatically due
                    # to 'ray up # --no-restart' flag.
                    #
                    # NOTE: this is performance sensitive and has been observed
                    # to take 9s. Only do this for existing clusters, not
                    # freshly launched ones (which should have ray runtime
                    # started).
                    self._ensure_cluster_ray_started(handle, log_abs_path)

                config_dict['handle'] = handle
                plural = '' if num_nodes == 1 else 's'
                if not isinstance(to_provision.cloud, clouds.Local):
                    logger.info(f'{fore.GREEN}Successfully provisioned or found'
                                f' existing VM{plural}.{style.RESET_ALL}')
                return config_dict

            # The cluster is not ready. We must perform error recording and/or
            # cleanup.

            # If cluster was previously UP or STOPPED, stop it; otherwise
            # terminate.
            # FIXME(zongheng): terminating a potentially live cluster is
            # scary. Say: users have an existing cluster that got into INIT, do
            # sky launch, somehow failed, then we may be terminating it here.
            terminate_or_stop = not is_prev_cluster_healthy
            definitely_no_nodes_launched = False
            if status == GangSchedulingStatus.HEAD_FAILED:
                # ray up failed for the head node.
                definitely_no_nodes_launched = self._update_blocklist_on_error(
                    to_provision, region, zones, stdout, stderr)
            else:
                # gang scheduling failed.
                assert status == GangSchedulingStatus.GANG_FAILED, status
                # The stdout/stderr of ray up is not useful here, since
                # head node is successfully provisioned.
                definitely_no_nodes_launched = self._update_blocklist_on_error(
                    to_provision, region, zones=zones, stdout=None, stderr=None)
                # GANG_FAILED means head is up, workers failed.
                assert definitely_no_nodes_launched is False, (
                    definitely_no_nodes_launched)

                # Only log the errors for GANG_FAILED, since HEAD_FAILED may
                # not have created any resources (it can happen however) and
                # HEAD_FAILED can happen in "normal" failover cases.
                logger.error('*** Failed provisioning the cluster. ***')
                terminate_str = ('Terminating'
                                 if terminate_or_stop else 'Stopping')
                logger.error(f'*** {terminate_str} the failed cluster. ***')

            # If these conditions hold, it *should* be safe to skip the cleanup
            # action. This is a UX optimization.
            #
            # We want to skip mainly for VPC/subnets errors thrown during node
            # provider bootstrapping: if users encountered "No VPC with name
            # 'xxx' is found in <region>.", then going ahead to down the
            # non-existent cluster will itself print out a (caught, harmless)
            # error with the same message.  This was found to be
            # confusing. Thus we skip termination.
            skip_cleanup = not cluster_exists and definitely_no_nodes_launched
            if skip_cleanup:
                continue

            # There may exist partial nodes (e.g., head node) so we must
            # terminate or stop before moving on to other regions.
            #
            # NOTE: even HEAD_FAILED could've left a live head node there,
            # so we must terminate/stop here too. E.g., node is up, and ray
            # autoscaler proceeds to setup commands, which may fail:
            #   ERR updater.py:138 -- New status: update-failed
            CloudVmRayBackend().teardown_no_lock(handle,
                                                 terminate=terminate_or_stop)

        if to_provision.zone is not None:
            message = (
                f'Failed to acquire resources in {to_provision.zone}. '
                'Try changing resource requirements or use another zone.')
        elif to_provision.region is not None:
            # For public clouds, provision.region is always set.
            message = ('Failed to acquire resources in all zones in '
                       f'{to_provision.region}. Try changing resource '
                       'requirements or use another region.')
        else:
            message = (f'Failed to acquire resources in {to_provision.cloud}. '
                       'Try changing resource requirements or use another '
                       'cloud provider.')
        # Do not failover to other clouds if the cluster was previously
        # UP or STOPPED, since the user can have some data on the cluster.
        raise exceptions.ResourcesUnavailableError(
            message, no_failover=is_prev_cluster_healthy)

    def _tpu_pod_setup(self, cluster_yaml: str,
                       cluster_handle: 'backends.CloudVmRayResourceHandle'):
        """Completes setup and start Ray cluster on TPU VM Pod nodes.

        This is a workaround for Ray Autoscaler where `ray up` does not
        run setup or launch ray cluster on TPU VM Pod nodes.
        """
        ssh_credentials = backend_utils.ssh_credential_from_yaml(
            cluster_yaml, cluster_handle.docker_user)
        all_ips = cluster_handle.external_ips()
        num_tpu_devices = tpu_utils.get_num_tpu_devices(
            cluster_handle.launched_resources)
        if all_ips is None or len(all_ips) != num_tpu_devices:
            raise RuntimeError(
                f'Nodes IPs: {all_ips} does not'
                f'match number of TPU devices: {num_tpu_devices}.')

        # Get the private IP of head node for connecting Ray cluster.
        head_runner = command_runner.SSHCommandRunner(
            all_ips[0], port=cluster_handle.head_ssh_port, **ssh_credentials)
        cmd_str = 'python3 -c \"import ray; print(ray._private.services.get_node_ip_address())\"'  # pylint: disable=line-too-long
        rc, stdout, stderr = head_runner.run(cmd_str,
                                             require_outputs=True,
                                             stream_logs=False)
        subprocess_utils.handle_returncode(
            rc,
            cmd_str,
            'Failed to get private IP from head node.',
            stderr=stdout + stderr)
        head_ip_private = stdout.strip()

        ray_config = common_utils.read_yaml(cluster_yaml)
        worker_start_ray_commands = [f'echo "export RAY_HEAD_IP={head_ip_private}" >> ~/.bashrc && source ~/.bashrc']  # pylint: disable=line-too-long
        worker_start_ray_commands += ray_config['worker_start_ray_commands']

        # Setup TPU VM Pod workers and launch Ray cluster.
        onprem_utils.do_filemounts_and_setup_on_local_workers(
            cluster_yaml,
            worker_ips=all_ips[1:],
            extra_setup_cmds=worker_start_ray_commands)

    @timeline.event
    def _gang_schedule_ray_up(
        self, to_provision_cloud: clouds.Cloud, cluster_config_file: str,
        cluster_handle: 'backends.CloudVmRayResourceHandle', log_abs_path: str,
        stream_logs: bool, logging_info: dict, use_spot: bool
    ) -> Tuple[GangSchedulingStatus, str, str, Optional[str], Optional[str]]:
        """Provisions a cluster via 'ray up' and wait until fully provisioned.

        Returns:
            (GangSchedulingStatus; stdout; stderr;
                optional head_internal_ip; optional head_external_ip).
        """
        # FIXME(zhwu,zongheng): ray up on multiple nodes ups the head node then
        # waits for all workers; turn it into real gang scheduling.
        # FIXME: refactor code path to remove use of stream_logs
        del stream_logs

        def ray_up():
            # Runs `ray up <kwargs>` with our monkey-patched launch hash
            # calculation. See the monkey patch file for why.
            #
            # NOTE: --no-restart solves the following bug.  Without it, if 'ray
            # up' (sky launch) twice on a cluster with >1 node, the worker node
            # gets disconnected/killed by ray autoscaler; the whole task will
            # just freeze.  (Doesn't affect 1-node clusters.)  With this flag,
            # ray processes no longer restart and this bug doesn't show.
            # Downside is existing tasks on the cluster will keep running
            # (which may be ok with the semantics of 'sky launch' twice).
            # Tracked in https://github.com/ray-project/ray/issues/20402.
            # Ref: https://github.com/ray-project/ray/blob/releases/2.4.0/python/ray/autoscaler/sdk/sdk.py#L16-L49  # pylint: disable=line-too-long
            script_path = write_ray_up_script_with_patched_launch_hash_fn(
                cluster_config_file, ray_up_kwargs={'no_restart': True})

            # Redirect stdout/err to the file and streaming (if stream_logs).
            # With stdout/err redirected, 'ray up' will have no color and
            # different order from directly running in the console. The
            # `--log-style` and `--log-color` flags do not work. To reproduce,
            # `ray up --log-style pretty --log-color true | tee tmp.out`.
            returncode, stdout, stderr = log_lib.run_with_log(
                [sys.executable, script_path],
                log_abs_path,
                stream_logs=False,
                start_streaming_at='Shared connection to',
                line_processor=log_utils.RayUpLineProcessor(),
                # Reduce BOTO_MAX_RETRIES from 12 to 5 to avoid long hanging
                # time during 'ray up' if insufficient capacity occurs.
                env=dict(
                    os.environ,
                    BOTO_MAX_RETRIES='5',
                    # Use environment variables to disable the ray usage collection
                    # (to avoid overheads and potential issues with the usage)
                    # as sdk does not take the argument for disabling the usage
                    # collection.
                    RAY_USAGE_STATS_ENABLED='0'),
                require_outputs=True,
                # Disable stdin to avoid ray outputs mess up the terminal with
                # misaligned output when multithreading/multiprocessing are used
                # Refer to: https://github.com/ray-project/ray/blob/d462172be7c5779abf37609aed08af112a533e1e/python/ray/autoscaler/_private/subprocess_output_util.py#L264  # pylint: disable=line-too-long
                stdin=subprocess.DEVNULL)
            return returncode, stdout, stderr

        region_name = logging_info['region_name']
        zone_str = logging_info['zone_str']
        style = colorama.Style
        if isinstance(to_provision_cloud, clouds.Local):
            cluster_name = logging_info['cluster_name']
            logger.info(f'{style.BRIGHT}Launching on local cluster '
                        f'{cluster_name!r}.')
        elif isinstance(to_provision_cloud, clouds.Kubernetes):
            logger.info(f'{style.BRIGHT}Launching on {to_provision_cloud} '
                        f'{style.RESET_ALL}')
        else:
            logger.info(f'{style.BRIGHT}Launching on {to_provision_cloud} '
                        f'{region_name}{style.RESET_ALL}{zone_str}')
        start = time.time()

        # Edge case: /tmp/ray does not exist, so autoscaler can't create/store
        # cluster lock and cluster state.
        os.makedirs('/tmp/ray', exist_ok=True)

        # Launch the cluster with ray up

        # Retry if the any of the following happens:
        # 1. Failed due to timeout when fetching head node for Azure.
        # 2. Failed due to file mounts, because it is probably has too
        # many ssh connections and can be fixed by retrying.
        # This is required when using custom image for GCP.
        def need_ray_up(
                ray_up_return_value: Optional[Tuple[int, str, str]]) -> bool:

            # Indicates the first ray up.
            if ray_up_return_value is None:
                return True

            returncode, stdout, stderr = ray_up_return_value
            if returncode == 0:
                return False

            if isinstance(to_provision_cloud, clouds.Azure):
                if 'Failed to invoke the Azure CLI' in stderr:
                    logger.info(
                        'Retrying head node provisioning due to Azure CLI '
                        'issues.')
                    return True
                if ('Head node fetch timed out. Failed to create head node.'
                        in stderr):
                    logger.info(
                        'Retrying head node provisioning due to head fetching '
                        'timeout.')
                    return True

            if isinstance(to_provision_cloud, clouds.GCP):
                if ('Quota exceeded for quota metric \'List requests\' and '
                        'limit \'List requests per minute\'' in stderr):
                    logger.info(
                        'Retrying due to list request rate limit exceeded.')
                    return True

                # https://github.com/skypilot-org/skypilot/issues/1797
                # "The resource 'projects/xxx/zones/us-central1-b/instances/ray-yyy-head-<hash>-compute' was not found" # pylint: disable=line-too-long
                pattern = (r'\'code\': \'RESOURCE_NOT_FOUND\'.*The resource'
                           r'.*instances\/.*-compute\' was not found')
                result = re.search(pattern, stderr)
                if result is not None:
                    # Retry. Unlikely will succeed if it's due to no capacity.
                    logger.info(
                        'Retrying due to the possibly flaky RESOURCE_NOT_FOUND '
                        'error.')
                    return True

            if isinstance(to_provision_cloud, clouds.Lambda):
                if 'Your API requests are being rate limited.' in stderr:
                    logger.info(
                        'Retrying due to Lambda API rate limit exceeded.')
                    return True

            if 'rsync: command not found' in stderr:
                logger.info('Skipping retry due to `rsync` not found in '
                            'the specified image.')
                return False

            if ('Processing file mounts' in stdout and
                    'Running setup commands' not in stdout and
                    'Failed to setup head node.' in stderr):
                logger.info(
                    'Retrying runtime setup due to ssh connection issue.')
                return True

            if ('ConnectionResetError: [Errno 54] Connection reset by peer'
                    in stderr):
                logger.info('Retrying due to Connection reset by peer.')
                return True
            return False

        retry_cnt = 0
        ray_up_return_value = None
        # 5 seconds to 180 seconds. We need backoff for e.g., rate limit per
        # minute errors.
        backoff = common_utils.Backoff(initial_backoff=5,
                                       max_backoff_factor=180 // 5)
        while (retry_cnt < _MAX_RAY_UP_RETRY and
               need_ray_up(ray_up_return_value)):
            retry_cnt += 1
            if retry_cnt > 1:
                sleep = backoff.current_backoff()
                logger.info(
                    'Retrying launching in {:.1f} seconds.'.format(sleep))
                time.sleep(sleep)
            ray_up_return_value = ray_up()

        assert ray_up_return_value is not None
        returncode, stdout, stderr = ray_up_return_value

        logger.debug(f'`ray up` takes {time.time() - start:.1f} seconds with '
                     f'{retry_cnt} retries.')
        if returncode != 0:
            return GangSchedulingStatus.HEAD_FAILED, stdout, stderr, None, None

        resources = cluster_handle.launched_resources
        if tpu_utils.is_tpu_vm_pod(resources):
            logger.info(f'{style.BRIGHT}Setting up TPU VM Pod workers...'
                        f'{style.RESET_ALL}')
            self._tpu_pod_setup(cluster_config_file, cluster_handle)

        # Only 1 node or head node provisioning failure.
        if cluster_handle.launched_nodes == 1 and returncode == 0:
            # Optimization: Try parse head ip from 'ray up' stdout.
            # Last line looks like: 'ssh ... <user>@<public head_ip>\n'
            position = stdout.rfind('@')
            # Use a regex to extract the IP address.
            external_ip_list = re.findall(backend_utils.IP_ADDR_REGEX,
                                          stdout[position + 1:])
            head_internal_ip, head_external_ip = None, None
            if len(external_ip_list) == 1:
                head_external_ip = external_ip_list[0]

            # Optimization: Try parse internal head ip from 'ray start' stdout.
            # The line looks like: 'Local node IP: <internal head_ip>\n'
            position = stdout.rfind('Local node IP')
            line = stdout[position:].partition('\n')[0]
            internal_ip_list = re.findall(backend_utils.IP_ADDR_REGEX,
                                          common_utils.remove_color(line))
            if len(internal_ip_list) == 1:
                head_internal_ip = internal_ip_list[0]

            logger.debug(f'Get head ips from ray up stdout: {head_internal_ip} '
                         f'{head_external_ip}')
            return (GangSchedulingStatus.CLUSTER_READY, stdout, stderr,
                    head_internal_ip, head_external_ip)

        # All code below is handling num_nodes > 1.

        provision_str = 'Successfully provisioned or found existing head VM.'
        if isinstance(to_provision_cloud, clouds.Local):
            provision_str = 'Successfully connected to head node.'

        logger.info(f'{style.BRIGHT}{provision_str} '
                    f'Waiting for workers.{style.RESET_ALL}')

        # Special handling is needed for the local case. This is due to a Ray
        # autoscaler bug, where filemounting and setup does not run on worker
        # nodes. Hence, this method here replicates what the Ray autoscaler
        # would do were it for public cloud.
        if isinstance(to_provision_cloud, clouds.Local):
            onprem_utils.do_filemounts_and_setup_on_local_workers(
                cluster_config_file)

        # FIXME(zongheng): the below requires ray processes are up on head. To
        # repro it failing: launch a 2-node cluster, log into head and ray
        # stop, then launch again.
        cluster_ready = backend_utils.wait_until_ray_cluster_ready(
            cluster_config_file,
            num_nodes=cluster_handle.launched_nodes,
            log_path=log_abs_path,
            nodes_launching_progress_timeout=_NODES_LAUNCHING_PROGRESS_TIMEOUT[
                type(to_provision_cloud)],
            is_local_cloud=isinstance(to_provision_cloud, clouds.Local))
        if cluster_ready:
            cluster_status = GangSchedulingStatus.CLUSTER_READY
            # ray up --no-restart again with upscaling_speed=0 after cluster is
            # ready to ensure cluster will not scale up after preemption (spot).
            # Skip for non-spot as this takes extra time to provision (~1min).
            if use_spot:
                ray_config = common_utils.read_yaml(cluster_config_file)
                ray_config['upscaling_speed'] = 0
                common_utils.dump_yaml(cluster_config_file, ray_config)
                start = time.time()
                returncode, stdout, stderr = ray_up()
                logger.debug(
                    f'Upscaling reset takes {time.time() - start} seconds.')
                if returncode != 0:
                    return (GangSchedulingStatus.GANG_FAILED, stdout, stderr,
                            None, None)
        else:
            cluster_status = GangSchedulingStatus.GANG_FAILED

        # Do not need stdout/stderr if gang scheduling failed.
        # gang_succeeded = False, if head OK, but workers failed.
        return cluster_status, '', '', None, None

    def _ensure_cluster_ray_started(self, handle: 'CloudVmRayResourceHandle',
                                    log_abs_path) -> None:
        """Ensures ray processes are up on a just-provisioned cluster."""
        if handle.launched_nodes > 1:
            # FIXME(zongheng): this has NOT been tested with multinode
            # clusters; mainly because this function will not be reached in
            # that case.  See #140 for details.  If it were reached, the
            # following logic might work:
            #   - get all node ips
            #   - for all nodes: ray stop
            #   - ray up --restart-only
            return
        backend = CloudVmRayBackend()

        returncode, output, _ = backend.run_on_head(
            handle,
            backend_utils.RAY_STATUS_WITH_SKY_RAY_PORT_COMMAND,
            require_outputs=True)
        while returncode == 0 and 'No cluster status' in output:
            # Retry until ray status is ready. This is to avoid the case where
            # ray cluster is just started but the ray status is not ready yet.
            logger.info('Waiting for ray cluster to be ready remotely.')
            time.sleep(1)
            returncode, output, _ = backend.run_on_head(
                handle,
                backend_utils.RAY_STATUS_WITH_SKY_RAY_PORT_COMMAND,
                require_outputs=True)
        if returncode == 0:
            return
        launched_resources = handle.launched_resources
        # Ray cluster should already be running if the system admin has setup
        # Ray.
        if isinstance(launched_resources.cloud, clouds.Local):
            raise RuntimeError(
                'The command `ray status` errored out on the head node '
                'of the local cluster. Check if ray[default]==2.4.0 '
                'is installed or running correctly.')
        backend.run_on_head(handle, 'ray stop')

        # Runs `ray up <kwargs>` with our monkey-patched launch hash
        # calculation. See the monkey patch file for why.
        script_path = write_ray_up_script_with_patched_launch_hash_fn(
            handle.cluster_yaml, ray_up_kwargs={'restart_only': True})
        log_lib.run_with_log(
            [sys.executable, script_path],
            log_abs_path,
            stream_logs=False,
            # Use environment variables to disable the ray usage collection
            # (to avoid overheads and potential issues with the usage)
            # as sdk does not take the argument for disabling the usage
            # collection.
            env=dict(os.environ, RAY_USAGE_STATS_ENABLED='0'),
            # Disable stdin to avoid ray outputs mess up the terminal with
            # misaligned output when multithreading/multiprocessing is used.
            # Refer to: https://github.com/ray-project/ray/blob/d462172be7c5779abf37609aed08af112a533e1e/python/ray/autoscaler/_private/subprocess_output_util.py#L264 # pylint: disable=line-too-long
            stdin=subprocess.DEVNULL)

    @timeline.event
    def provision_with_retries(
        self,
        task: task_lib.Task,
        to_provision_config: ToProvisionConfig,
        dryrun: bool,
        stream_logs: bool,
    ):
        """Provision with retries for all launchable resources."""
        cluster_name = to_provision_config.cluster_name
        to_provision = to_provision_config.resources
        num_nodes = to_provision_config.num_nodes
        prev_cluster_status = to_provision_config.prev_cluster_status
        prev_handle = to_provision_config.prev_handle
        launchable_retries_disabled = (self._dag is None or
                                       self._optimize_target is None)

        failover_history: List[Exception] = list()

        style = colorama.Style
        # Retrying launchable resources.
        while True:
            try:
                # Recheck cluster name as the 'except:' block below may
                # change the cloud assignment.
                to_provision.cloud.check_cluster_name_is_valid(cluster_name)
                if dryrun:
                    cloud_user = None
                else:
                    cloud_user = to_provision.cloud.get_current_user_identity()
                # Skip if to_provision.cloud does not support requested features
                to_provision.cloud.check_features_are_supported(
                    self._requested_features)

                config_dict = self._retry_zones(
                    to_provision,
                    num_nodes,
                    requested_resources=task.resources,
                    dryrun=dryrun,
                    stream_logs=stream_logs,
                    cluster_name=cluster_name,
                    cloud_user_identity=cloud_user,
                    prev_cluster_status=prev_cluster_status,
                    prev_handle=prev_handle)
                if dryrun:
                    return
            except (exceptions.InvalidClusterNameError,
                    exceptions.NotSupportedError,
                    exceptions.CloudUserIdentityError) as e:
                # InvalidClusterNameError: cluster name is invalid,
                # NotSupportedError: cloud does not support requested features,
                # CloudUserIdentityError: cloud user identity is invalid.
                # The exceptions above should be applicable to the whole
                # cloud, so we do add the cloud to the blocked resources.
                logger.warning(common_utils.format_exception(e))
                self._blocked_resources.add(
                    resources_lib.Resources(cloud=to_provision.cloud))
                failover_history.append(e)
            except exceptions.ResourcesUnavailableError as e:
                failover_history.append(e)
                if e.no_failover:
                    raise e.with_failover_history(failover_history)
                if launchable_retries_disabled:
                    logger.warning(
                        'DAG and optimize_target needs to be registered first '
                        'to enable cross-cloud retry. '
                        'To fix, call backend.register_info(dag=dag, '
                        'optimize_target=sky.OptimizeTarget.COST)')
                    raise e.with_failover_history(failover_history)

                logger.warning(common_utils.format_exception(e))
            else:
                # Provisioning succeeded.
                break

            if to_provision.zone is None:
                region_or_zone_str = str(to_provision.region)
            else:
                region_or_zone_str = str(to_provision.zone)
            logger.warning(f'\n{style.BRIGHT}Provision failed for {num_nodes}x '
                           f'{to_provision} in {region_or_zone_str}. '
                           f'Trying other locations (if any).{style.RESET_ALL}')
            if prev_cluster_status is None:
                # Add failed resources to the blocklist, only when it
                # is in fallback mode.
                self._blocked_resources.add(to_provision)
            else:
                # If we reach here, it means that the existing cluster must have
                # a previous status of INIT, because other statuses (UP,
                # STOPPED) will not trigger the failover due to `no_failover`
                # flag; see _yield_zones(). Also, the cluster should have been
                # terminated by _retry_zones().
                assert (prev_cluster_status == status_lib.ClusterStatus.INIT
                       ), prev_cluster_status
                assert global_user_state.get_handle_from_cluster_name(
                    cluster_name) is None, cluster_name
                logger.info('Retrying provisioning with requested resources '
                            f'{task.num_nodes}x {task.resources}')
                # Retry with the current, potentially "smaller" resources:
                # to_provision == the current new resources (e.g., V100:1),
                # which may be "smaller" than the original (V100:8).
                # num_nodes is not part of a Resources so must be updated
                # separately.
                num_nodes = task.num_nodes
                prev_cluster_status = None
                prev_handle = None

            # Set to None so that sky.optimize() will assign a new one
            # (otherwise will skip re-optimizing this task).
            # TODO: set all remaining tasks' best_resources to None.
            task.best_resources = None
            try:
                self._dag = sky.optimize(
                    self._dag,
                    minimize=self._optimize_target,
                    blocked_resources=self._blocked_resources)
            except exceptions.ResourcesUnavailableError as e:
                # Optimizer failed to find a feasible resources for the task,
                # either because the previous failovers have blocked all the
                # possible resources or the requested resources is too
                # restrictive. If we reach here, our failover logic finally
                # ends here.
                raise e.with_failover_history(failover_history)
            to_provision = task.best_resources
            assert task in self._dag.tasks, 'Internal logic error.'
            assert to_provision is not None, task
        return config_dict


class CloudVmRayResourceHandle(backends.backend.ResourceHandle):
    """A pickle-able handle to a cluster created by CloudVmRayBackend.

    The handle object will last for the whole lifecycle of the cluster.

    - (required) Cluster name.
    - (required) Cluster name on cloud (different from the cluster name, as we
        append user hash to avoid conflict b/t multiple users in the same
        organization/account, and truncate the name for length limit). See
        design_docs/cluster_name.md for details.
    - (required) Path to a cluster.yaml file.
    - (optional) A cached head node public IP.  Filled in after a
        successful provision().
    - (optional) A cached stable list of (internal IP, external IP) tuples
        for all nodes in a cluster. Filled in after successful task execution.
    - (optional) Launched num nodes
    - (optional) Launched resources
    - (optional) Docker user name
    - (optional) If TPU(s) are managed, a path to a deletion script.
    """
    # Bump if any fields get added/removed/changed, and add backward
    # compaitibility logic in __setstate__.
    _VERSION = 6

    def __init__(self,
                 *,
                 cluster_name: str,
                 cluster_name_on_cloud: str,
                 cluster_yaml: str,
                 launched_nodes: int,
                 launched_resources: resources_lib.Resources,
                 stable_internal_external_ips: Optional[List[Tuple[
                     str, str]]] = None,
                 stable_ssh_ports: Optional[List[int]] = None,
                 tpu_create_script: Optional[str] = None,
                 tpu_delete_script: Optional[str] = None) -> None:
        self._version = self._VERSION
        self.cluster_name = cluster_name
        self.cluster_name_on_cloud = cluster_name_on_cloud
        self._cluster_yaml = cluster_yaml.replace(os.path.expanduser('~'), '~',
                                                  1)
        # List of (internal_ip, external_ip) tuples for all the nodes
        # in the cluster, sorted by the external ips.
        self.stable_internal_external_ips = stable_internal_external_ips
        self.stable_ssh_ports = stable_ssh_ports
        self.launched_nodes = launched_nodes
        self.launched_resources = launched_resources
        self.docker_user: Optional[str] = None
        self.tpu_create_script = tpu_create_script
        self.tpu_delete_script = tpu_delete_script
        self._maybe_make_local_handle()

    def __repr__(self):
        return (f'ResourceHandle('
                f'\n\tcluster_name={self.cluster_name},'
                f'\n\tcluster_name_on_cloud={self.cluster_name_on_cloud},'
                f'\n\thead_ip={self.head_ip},'
                '\n\tstable_internal_external_ips='
                f'{self.stable_internal_external_ips},'
                '\n\tstable_ssh_ports='
                f'{self.stable_ssh_ports},'
                '\n\tcluster_yaml='
                f'{self.cluster_yaml}, '
                f'\n\tlaunched_resources={self.launched_nodes}x '
                f'{self.launched_resources}, '
                f'\n\tdocker_user={self.docker_user},'
                f'\n\ttpu_create_script={self.tpu_create_script}, '
                f'\n\ttpu_delete_script={self.tpu_delete_script})')

    def get_cluster_name(self):
        return self.cluster_name

    def _maybe_make_local_handle(self):
        """Adds local handle for the local cloud case.

        For public cloud, the first time sky launch is ran, task resources
        = cluster resources. For the local cloud case, sky launch is ran,
        task resources != cluster resources; hence, this method is needed
        to correct this.
        """
        self.local_handle = None
        local_file = os.path.expanduser(
            onprem_utils.SKY_USER_LOCAL_CONFIG_PATH.format(self.cluster_name))
        # Local cluster case requires several modifications:
        #   1) Create local_handle to store local cluster IPs and
        #      custom accelerators for each node.
        #   2) Replace launched_resources to represent a generic local
        #      node (without accelerator specifications).
        #   3) Replace launched_nodes to represent the total nodes in the
        #      local cluster.
        if os.path.isfile(local_file):
            config = onprem_utils.get_local_cluster_config_or_error(
                self.cluster_name)
            self.local_handle = {}
            cluster_config = config['cluster']
            auth_config = config['auth']
            ips = cluster_config['ips']
            local_region = clouds.Local.LOCAL_REGION.name
            # Convert existing ResourceHandle fields to specify local
            # cluster resources.
            self.launched_resources = resources_lib.Resources(
                cloud=clouds.Local(), region=local_region)
            self.launched_nodes = len(ips)
            self.local_handle['ips'] = ips
            cluster_accs = onprem_utils.get_local_cluster_accelerators(
                ips, auth_config)
            self.local_handle['cluster_resources'] = [
                resources_lib.Resources(
                    cloud=clouds.Local(),
                    accelerators=acc_dict if acc_dict else None,
                    region=local_region) for acc_dict in cluster_accs
            ]

    def _update_cluster_region(self):
        if self.launched_resources.region is not None:
            return

        config = common_utils.read_yaml(self.cluster_yaml)
        provider = config['provider']
        cloud = self.launched_resources.cloud
        if cloud.is_same_cloud(clouds.Azure()):
            region = provider['location']
        elif cloud.is_same_cloud(clouds.GCP()) or cloud.is_same_cloud(
                clouds.AWS()):
            region = provider['region']
        elif cloud.is_same_cloud(clouds.Local()):
            # There is only 1 region for Local cluster, 'Local'.
            region = clouds.Local.LOCAL_REGION.name

        self.launched_resources = self.launched_resources.copy(region=region)

    def update_ssh_ports(self, max_attempts: int = 1) -> None:
        """Updates the cluster SSH ports cached in the handle."""
        # TODO(romilb): Replace this with a call to the cloud class to get ports
        # Use port 22 for everything except Kubernetes
        if not isinstance(self.launched_resources.cloud, clouds.Kubernetes):
            head_ssh_port = 22
        else:
            svc_name = f'{self.cluster_name_on_cloud}-ray-head-ssh'
            retry_cnt = 0
            while True:
                try:
                    head_ssh_port = clouds.Kubernetes.get_port(svc_name)
                    break
                except Exception:  # pylint: disable=broad-except
                    retry_cnt += 1
                    if retry_cnt >= max_attempts:
                        raise
            # TODO(romilb): Multinode doesn't work with Kubernetes yet.
        self.stable_ssh_ports = ([head_ssh_port] + [22] *
                                 (self.num_node_ips - 1))

    def update_cluster_ips(
            self,
            max_attempts: int = 1,
            internal_ips: Optional[List[Optional[str]]] = None,
            external_ips: Optional[List[Optional[str]]] = None) -> None:
        """Updates the cluster IPs cached in the handle.

        We cache the cluster IPs in the handle to avoid having to retrieve
        them from the cloud provider every time we need them. This method
        updates the cached IPs.

        Optimizations:
            1) If the external IPs are provided (e.g. from the provision logs),
                we use them instead of retrieving them from the cloud provider.
            2) If the cached external IPs match the provided (fetched) external
                IPs, we don't need to update the internal IPs.
            3) If the internal IPs are provided (e.g. from the provision logs),
                we use them instead of retrieving them from the cloud provider.

        Args:
            max_attempts: The maximum number of attempts to get the head IP.
            internal_ips: The internal IPs to use for the cluster. It is an
                optimization to avoid retrieving the internal IPs from the
                cloud provider. Typically, it can be parsed from the provision
                logs.
            external_ips: The external IPs to use for the cluster. Similar to
                internal_ips, it is an optimization to avoid retrieving the
                external IPs from the cloud provider.

        Raises:
            exceptions.FetchIPError: if we failed to get the IPs. e.reason is
                HEAD or WORKER.
        """

        def is_provided_ips_valid(ips: Optional[List[Optional[str]]]) -> bool:
            return (ips is not None and len(ips) == self.num_node_ips and
                    all(ip is not None for ip in ips))

        if is_provided_ips_valid(external_ips):
            logger.debug(f'Using provided external IPs: {external_ips}')
            cluster_external_ips = typing.cast(List[str], external_ips)
        else:
            cluster_external_ips = backend_utils.get_node_ips(
                self.cluster_yaml,
                self.launched_nodes,
                handle=self,
                head_ip_max_attempts=max_attempts,
                worker_ip_max_attempts=max_attempts,
                get_internal_ips=False)

        if self.cached_external_ips == cluster_external_ips:
            logger.debug('Skipping the fetching of internal IPs as the cached '
                         'external IPs matches the newly fetched ones.')
            # Optimization: If the cached external IPs are the same as the
            # retrieved external IPs, then we can skip retrieving internal
            # IPs since the cached IPs are up-to-date.
            return
        logger.debug(
            'Cached external IPs do not match with the newly fetched ones: '
            f'cached ({self.cached_external_ips}), new ({cluster_external_ips})'
        )

        is_cluster_aws = (self.launched_resources is not None and
                          isinstance(self.launched_resources.cloud, clouds.AWS))
        if is_cluster_aws and skypilot_config.get_nested(
                keys=('aws', 'use_internal_ips'), default_value=False):
            # Optimization: if we know use_internal_ips is True (currently
            # only exposed for AWS), then our AWS NodeProvider is
            # guaranteed to pick subnets that will not assign public IPs,
            # thus the first list of IPs returned above are already private
            # IPs. So skip the second query.
            cluster_internal_ips = list(cluster_external_ips)
        elif is_provided_ips_valid(internal_ips):
            logger.debug(f'Using provided internal IPs: {internal_ips}')
            cluster_internal_ips = typing.cast(List[str], internal_ips)
        else:
            cluster_internal_ips = backend_utils.get_node_ips(
                self.cluster_yaml,
                self.launched_nodes,
                handle=self,
                head_ip_max_attempts=max_attempts,
                worker_ip_max_attempts=max_attempts,
                get_internal_ips=True)

        assert len(cluster_external_ips) == len(cluster_internal_ips), (
            f'Cluster {self.cluster_name!r}:'
            f'Expected same number of internal IPs {cluster_internal_ips}'
            f' and external IPs {cluster_external_ips}.')

        internal_external_ips: List[Tuple[str, str]] = list(
            zip(cluster_internal_ips, cluster_external_ips))

        # Ensure head node is the first element, then sort based on the
        # external IPs for stableness
        stable_internal_external_ips = [internal_external_ips[0]] + sorted(
            internal_external_ips[1:], key=lambda x: x[1])
        self.stable_internal_external_ips = stable_internal_external_ips

    @property
    def cached_internal_ips(self) -> Optional[List[str]]:
        if self.stable_internal_external_ips is not None:
            return [ips[0] for ips in self.stable_internal_external_ips]
        return None

    def internal_ips(self,
                     max_attempts: int = _FETCH_IP_MAX_ATTEMPTS) -> List[str]:
        internal_ips = self.cached_internal_ips
        if internal_ips is not None:
            return internal_ips
        self.update_cluster_ips(max_attempts=max_attempts)
        internal_ips = self.cached_internal_ips
        assert internal_ips is not None, 'update_cluster_ips failed.'
        return internal_ips

    @property
    def cached_external_ips(self) -> Optional[List[str]]:
        if self.stable_internal_external_ips is not None:
            return [ips[1] for ips in self.stable_internal_external_ips]
        return None

    def external_ips(self,
                     max_attempts: int = _FETCH_IP_MAX_ATTEMPTS) -> List[str]:
        external_ips = self.cached_external_ips
        if external_ips is not None:
            return external_ips
        self.update_cluster_ips(max_attempts=max_attempts)
        external_ips = self.cached_external_ips
        assert external_ips is not None, 'update_cluster_ips failed.'
        return external_ips

    @property
    def cached_external_ssh_ports(self) -> Optional[List[int]]:
        if self.stable_ssh_ports is not None:
            return self.stable_ssh_ports
        return None

    def external_ssh_ports(self,
                           max_attempts: int = _FETCH_IP_MAX_ATTEMPTS
                          ) -> List[int]:
        cached_ssh_ports = self.cached_external_ssh_ports
        if cached_ssh_ports is not None:
            return cached_ssh_ports
        self.update_ssh_ports(max_attempts=max_attempts)
        cached_ssh_ports = self.cached_external_ssh_ports
        assert cached_ssh_ports is not None, 'update_ssh_ports failed.'
        return cached_ssh_ports

    def get_hourly_price(self) -> float:
        hourly_cost = (self.launched_resources.get_cost(3600) *
                       self.launched_nodes)
        return hourly_cost

    def setup_docker_user(self, cluster_config_file: str):
        ip_list = self.external_ips()
        assert ip_list is not None
        docker_user = backend_utils.get_docker_user(ip_list[0],
                                                    cluster_config_file)
        self.docker_user = docker_user

    @property
    def cluster_yaml(self):
        return os.path.expanduser(self._cluster_yaml)

    @property
    def head_ip(self):
        external_ips = self.cached_external_ips
        if external_ips is not None:
            return external_ips[0]
        return None

    @property
    def head_ssh_port(self):
        external_ssh_ports = self.cached_external_ssh_ports
        if external_ssh_ports:
            return external_ssh_ports[0]
        return None

    @property
    def num_node_ips(self) -> int:
        """Returns number of IPs of the cluster, correctly handling TPU Pod."""
        is_tpu_vm_pod = tpu_utils.is_tpu_vm_pod(self.launched_resources)
        if is_tpu_vm_pod:
            num_ips = tpu_utils.get_num_tpu_devices(self.launched_resources)
        else:
            num_ips = self.launched_nodes
        return num_ips

    def __setstate__(self, state):
        self._version = self._VERSION

        version = state.pop('_version', None)
        if version is None:
            version = -1
            state.pop('cluster_region', None)
        if version < 2:
            state['_cluster_yaml'] = state.pop('cluster_yaml')
        if version < 3:
            head_ip = state.pop('head_ip', None)
            state['stable_internal_external_ips'] = None
        if version < 4:
            # Version 4 adds self.stable_ssh_ports for Kubernetes support
            state['stable_ssh_ports'] = None
        if version < 5:
            state['docker_user'] = None

        if version < 6:
            state['cluster_name_on_cloud'] = state['cluster_name']

        self.__dict__.update(state)

        # Because the update_cluster_ips and update_ssh_ports
        # functions use the handle, we call it on the current instance
        # after the state is updated.
        if version < 3 and head_ip is not None:
            try:
                self.update_cluster_ips()
            except exceptions.FetchIPError:
                # This occurs when an old cluster from was autostopped,
                # so the head IP in the database is not updated.
                pass
        if version < 4:
            self.update_ssh_ports()

        self._update_cluster_region()


class CloudVmRayBackend(backends.Backend['CloudVmRayResourceHandle']):
    """Backend: runs on cloud virtual machines, managed by Ray.

    Changing this class may also require updates to:
      * Cloud providers' templates under config/
      * Cloud providers' implementations under clouds/
    """

    NAME = 'cloudvmray'

    # Backward compatibility, with the old name of the handle.
    ResourceHandle = CloudVmRayResourceHandle  # pylint: disable=invalid-name

    def __init__(self):
        self.run_timestamp = backend_utils.get_run_timestamp()
        # NOTE: do not expanduser() here, as this '~/...' path is used for
        # remote as well to be expanded on the remote side.
        self.log_dir = os.path.join(constants.SKY_LOGS_DIRECTORY,
                                    self.run_timestamp)
        # Do not make directories to avoid create folder for commands that
        # do not need it (`sky status`, `sky logs` ...)
        # os.makedirs(self.log_dir, exist_ok=True)

        self._dag = None
        self._optimize_target = None
        self._requested_features = set()
        self._minimize_logging = False

        # Command for running the setup script. It is only set when the
        # setup needs to be run outside the self._setup() and as part of
        # a job (--detach-setup).
        self._setup_cmd = None

    # --- Implementation of Backend APIs ---

    def register_info(self, **kwargs) -> None:
        self._dag = kwargs.pop('dag', self._dag)
        self._optimize_target = kwargs.pop(
            'optimize_target',
            self._optimize_target) or optimizer.OptimizeTarget.COST
        self._requested_features = kwargs.pop('requested_features',
                                              self._requested_features)
        self._minimize_logging = kwargs.pop('minimize_logging',
                                            self._minimize_logging)
        assert len(kwargs) == 0, f'Unexpected kwargs: {kwargs}'

    def check_resources_fit_cluster(self, handle: CloudVmRayResourceHandle,
                                    task: task_lib.Task):
        """Check if resources requested by the task fit the cluster.

        The resources requested by the task should be smaller than the existing
        cluster.

        Raises:
            exceptions.ResourcesMismatchError: If the resources in the task
                does not match the existing cluster.
        """
        assert len(task.resources) == 1, task.resources

        launched_resources = handle.launched_resources
        task_resources = list(task.resources)[0]
        cluster_name = handle.cluster_name
        usage_lib.messages.usage.update_cluster_resources(
            handle.launched_nodes, launched_resources)
        record = global_user_state.get_cluster_from_name(cluster_name)
        if record is not None:
            usage_lib.messages.usage.update_cluster_status(record['status'])

        # Backward compatibility: the old launched_resources without region info
        # was handled by ResourceHandle._update_cluster_region.
        assert launched_resources.region is not None, handle

        mismatch_str = (f'To fix: specify a new cluster name, or down the '
                        f'existing cluster first: sky down {cluster_name}')
        if hasattr(handle, 'local_handle') and handle.local_handle is not None:
            launched_resources = handle.local_handle['cluster_resources']
            usage_lib.messages.usage.update_local_cluster_resources(
                launched_resources)
            mismatch_str = ('To fix: use accelerators/number of nodes that can '
                            'be satisfied by the local cluster')
        # Requested_resources <= actual_resources.
        # Special handling for local cloud case, which assumes a cluster can
        # be heterogeneous. Here, launched_resources is a list of custom
        # accelerators per node, and Resources.less_demanding_than determines
        # how many nodes satisfy task resource requirements.
        if not (task.num_nodes <= handle.launched_nodes and
                task_resources.less_demanding_than(
                    launched_resources, requested_num_nodes=task.num_nodes)):
            if (task_resources.region is not None and
                    task_resources.region != launched_resources.region):
                with ux_utils.print_exception_no_traceback():
                    raise exceptions.ResourcesMismatchError(
                        'Task requested resources in region '
                        f'{task_resources.region!r}, but the existing cluster '
                        f'is in region {launched_resources.region!r}.')
            if (task_resources.zone is not None and
                    task_resources.zone != launched_resources.zone):
                zone_str = (f'is in zone {launched_resources.zone!r}.'
                            if launched_resources.zone is not None else
                            'does not have zone specified.')
                with ux_utils.print_exception_no_traceback():
                    raise exceptions.ResourcesMismatchError(
                        'Task requested resources in zone '
                        f'{task_resources.zone!r}, but the existing cluster '
                        f'{zone_str}')
            with ux_utils.print_exception_no_traceback():
                raise exceptions.ResourcesMismatchError(
                    'Requested resources do not match the existing cluster.\n'
                    f'  Requested:\t{task.num_nodes}x {task_resources} \n'
                    f'  Existing:\t{handle.launched_nodes}x '
                    f'{handle.launched_resources}\n'
                    f'{mismatch_str}')

    def _provision(
            self,
            task: task_lib.Task,
            to_provision: Optional[resources_lib.Resources],
            dryrun: bool,
            stream_logs: bool,
            cluster_name: str,
            retry_until_up: bool = False) -> Optional[CloudVmRayResourceHandle]:
        """Provisions using 'ray up'.

        Raises:
            exceptions.ClusterOwnerIdentityMismatchError: if the cluster
                'cluster_name' exists and is owned by another user.
            exceptions.InvalidClusterNameError: if the cluster name is invalid.
            exceptions.ResourcesMismatchError: if the requested resources
                do not match the existing cluster.
            exceptions.ResourcesUnavailableError: if the requested resources
                cannot be satisfied. The failover_history of the exception
                will be set as at least 1 exception from either our pre-checks
                (e.g., cluster name invalid) or a region/zone throwing
                resource unavailability.
            exceptions.CommandError: any ssh command error.
            RuntimeErorr: raised when 'rsync' is not installed.
            # TODO(zhwu): complete the list of exceptions.
        """
        # FIXME: ray up for Azure with different cluster_names will overwrite
        # each other.
        # When rsync is not installed in the user's machine, Ray will
        # silently retry to up the node for _MAX_RAY_UP_RETRY number
        # of times. This is time consuming so we fail early.
        backend_utils.check_rsync_installed()
        # Check if the cluster is owned by the current user. Raise
        # exceptions.ClusterOwnerIdentityMismatchError
        backend_utils.check_owner_identity(cluster_name)
        lock_path = os.path.expanduser(
            backend_utils.CLUSTER_STATUS_LOCK_PATH.format(cluster_name))
        with timeline.FileLockEvent(lock_path):
            to_provision_config = RetryingVmProvisioner.ToProvisionConfig(
                cluster_name,
                to_provision,
                task.num_nodes,
                prev_cluster_status=None,
                prev_handle=None)
            # Try to launch the exiting cluster first
            to_provision_config = self._check_existing_cluster(
                task, to_provision, cluster_name, dryrun)
            assert to_provision_config.resources is not None, (
                'to_provision should not be None', to_provision_config)

            prev_cluster_status = to_provision_config.prev_cluster_status
            usage_lib.messages.usage.update_cluster_resources(
                to_provision_config.num_nodes, to_provision_config.resources)
            usage_lib.messages.usage.update_cluster_status(prev_cluster_status)

            # TODO(suquark): once we have sky on PyPI, we should directly
            # install sky from PyPI.
            # NOTE: can take ~2s.
            with timeline.Event('backend.provision.wheel_build'):
                # TODO(suquark): once we have sky on PyPI, we should directly
                # install sky from PyPI.
                local_wheel_path, wheel_hash = wheel_utils.build_sky_wheel()
            backoff = common_utils.Backoff(_RETRY_UNTIL_UP_INIT_GAP_SECONDS)
            attempt_cnt = 1
            while True:
                # For on-demand instances, RetryingVmProvisioner will retry
                # within the given region first, then optionally retry on all
                # other clouds and regions (if backend.register_info()
                # has been called).
                # For spot instances, each provisioning request is made for a
                # single zone and the provisioner will retry on all other
                # clouds, regions, and zones.
                # See optimizer.py#_make_launchables_for_valid_region_zones()
                # for detailed reasons.

                # After this "round" of optimization across clouds, provisioning
                # may still have not succeeded. This while loop will then kick
                # in if retry_until_up is set, which will kick off new "rounds"
                # of optimization infinitely.
                try:
                    provisioner = RetryingVmProvisioner(
                        self.log_dir,
                        self._dag,
                        self._optimize_target,
                        self._requested_features,
                        local_wheel_path,
                        wheel_hash,
                        blocked_resources=task.blocked_resources)
                    config_dict = provisioner.provision_with_retries(
                        task, to_provision_config, dryrun, stream_logs)
                    break
                except exceptions.ResourcesUnavailableError as e:
                    # Do not remove the stopped cluster from the global state
                    # if failed to start.
                    if e.no_failover:
                        error_message = str(e)
                    else:
                        # Clean up the cluster's entry in `sky status`.
                        global_user_state.remove_cluster(cluster_name,
                                                         terminate=True)
                        usage_lib.messages.usage.update_final_cluster_status(
                            None)
                        error_message = (
                            'Failed to provision all possible launchable '
                            'resources.'
                            f' Relax the task\'s resource requirements: '
                            f'{task.num_nodes}x {list(task.resources)[0]}')
                    if retry_until_up:
                        logger.error(error_message)
                        # Sleep and retry.
                        gap_seconds = backoff.current_backoff()
                        plural = 's' if attempt_cnt > 1 else ''
                        logger.info(
                            f'{colorama.Style.BRIGHT}=== Retry until up ==='
                            f'{colorama.Style.RESET_ALL}\n'
                            f'Retrying provisioning after {gap_seconds:.0f}s '
                            '(exponential backoff with random jittering). '
                            f'Already tried {attempt_cnt} attempt{plural}.')
                        attempt_cnt += 1
                        time.sleep(gap_seconds)
                        continue
                    error_message += (
                        '\nTo keep retrying until the cluster is up, use the '
                        '`--retry-until-up` flag.')
                    with ux_utils.print_exception_no_traceback():
                        raise exceptions.ResourcesUnavailableError(
                            error_message,
                            failover_history=e.failover_history) from None
            if dryrun:
                record = global_user_state.get_cluster_from_name(cluster_name)
                return record['handle'] if record is not None else None
            cluster_config_file = config_dict['ray']
            handle = config_dict['handle']

            ip_list = handle.external_ips()
            ssh_port_list = handle.external_ssh_ports()
            assert ip_list is not None, handle
            assert ssh_port_list is not None, handle

            config = common_utils.read_yaml(cluster_config_file)
            if 'docker' in config:
                handle.setup_docker_user(cluster_config_file)

            if 'tpu_name' in config_dict:
                self._set_tpu_name(handle, config_dict['tpu_name'])

            # Get actual zone info and save it into handle.
            # NOTE: querying zones is expensive, observed 1node GCP >=4s.
            zone = handle.launched_resources.zone
            if zone is None:
                get_zone_cmd = (
                    handle.launched_resources.cloud.get_zone_shell_cmd())
                # zone is None for Azure
                if get_zone_cmd is not None:
                    ssh_credentials = backend_utils.ssh_credential_from_yaml(
                        handle.cluster_yaml, handle.docker_user)
                    runners = command_runner.SSHCommandRunner.make_runner_list(
                        ip_list, port_list=ssh_port_list, **ssh_credentials)

                    def _get_zone(runner):
                        retry_count = 0
                        backoff = common_utils.Backoff(initial_backoff=1,
                                                       max_backoff_factor=3)
                        while True:
                            returncode, stdout, stderr = runner.run(
                                get_zone_cmd,
                                require_outputs=True,
                                stream_logs=False)
                            if returncode == 0:
                                break
                            retry_count += 1
                            if retry_count <= _MAX_GET_ZONE_RETRY:
                                time.sleep(backoff.current_backoff())
                                continue
                        subprocess_utils.handle_returncode(
                            returncode,
                            get_zone_cmd,
                            f'Failed to get zone for {cluster_name!r}',
                            stderr=stderr,
                            stream_logs=stream_logs)
                        return stdout.strip()

                    zones = subprocess_utils.run_in_parallel(_get_zone, runners)
                    if len(set(zones)) == 1:
                        # zone will be checked during Resources cls
                        # initialization.
                        handle.launched_resources = (
                            handle.launched_resources.copy(zone=zones[0]))
                    # If the number of zones > 1, nodes in the cluster are
                    # launched in different zones (legacy clusters before
                    # #1700), leave the zone field of handle.launched_resources
                    # to None.
            self._update_after_cluster_provisioned(handle, task,
                                                   prev_cluster_status, ip_list,
                                                   ssh_port_list, lock_path)
            return handle

    def _update_after_cluster_provisioned(
            self, handle: CloudVmRayResourceHandle, task: task_lib.Task,
            prev_cluster_status: Optional[status_lib.ClusterStatus],
            ip_list: List[str], ssh_port_list: List[int],
            lock_path: str) -> None:
        usage_lib.messages.usage.update_cluster_resources(
            handle.launched_nodes, handle.launched_resources)
        usage_lib.messages.usage.update_final_cluster_status(
            status_lib.ClusterStatus.UP)

        # For backward compatibility and robustness of skylet, it is checked
        # and restarted if necessary.
        with rich_utils.safe_status(
                '[bold cyan]Launching - Preparing SkyPilot runtime'):
            self.run_on_head(handle, _MAYBE_SKYLET_RESTART_CMD)

        # Update job queue to avoid stale jobs (when restarted), before
        # setting the cluster to be ready.
        if prev_cluster_status == status_lib.ClusterStatus.INIT:
            # update_status will query the ray job status for all INIT /
            # PENDING / RUNNING jobs for the real status, since we do not
            # know the actual previous status of the cluster.
            job_owner = onprem_utils.get_job_owner(handle.cluster_yaml,
                                                   handle.docker_user)
            cmd = job_lib.JobLibCodeGen.update_status(job_owner)
            with rich_utils.safe_status(
                    '[bold cyan]Launching - Preparing Job Queue'):
                returncode, _, stderr = self.run_on_head(handle,
                                                         cmd,
                                                         require_outputs=True)
            subprocess_utils.handle_returncode(returncode, cmd,
                                               'Failed to update job status.',
                                               stderr)
        if prev_cluster_status == status_lib.ClusterStatus.STOPPED:
            # Safely set all the previous jobs to FAILED since the cluster
            # is restarted
            # An edge case here due to racing:
            # 1. A job finishes RUNNING, but right before it update itself
            # to SUCCEEDED, the cluster is STOPPED by `sky stop`.
            # 2. On next `sky start`, it gets reset to FAILED.
            cmd = job_lib.JobLibCodeGen.fail_all_jobs_in_progress()
            returncode, stdout, stderr = self.run_on_head(handle,
                                                          cmd,
                                                          require_outputs=True)
            subprocess_utils.handle_returncode(
                returncode, cmd,
                'Failed to set previously in-progress jobs to FAILED',
                stdout + stderr)

        with timeline.Event('backend.provision.post_process'):
            global_user_state.add_or_update_cluster(
                handle.cluster_name,
                handle,
                task.resources,
                ready=True,
            )
            usage_lib.messages.usage.update_final_cluster_status(
                status_lib.ClusterStatus.UP)
            auth_config = common_utils.read_yaml(handle.cluster_yaml)['auth']
            backend_utils.SSHConfigHelper.add_cluster(handle.cluster_name,
                                                      ip_list, auth_config,
                                                      ssh_port_list,
                                                      handle.docker_user)

            common_utils.remove_file_if_exists(lock_path)

    def _sync_workdir(self, handle: CloudVmRayResourceHandle,
                      workdir: Path) -> None:
        # Even though provision() takes care of it, there may be cases where
        # this function is called in isolation, without calling provision(),
        # e.g., in CLI.  So we should rerun rsync_up.
        fore = colorama.Fore
        style = colorama.Style
        ip_list = handle.external_ips()
        port_list = handle.external_ssh_ports()
        assert ip_list is not None, 'external_ips is not cached in handle'
        full_workdir = os.path.abspath(os.path.expanduser(workdir))

        # These asserts have been validated at Task construction time.
        assert os.path.exists(full_workdir), f'{full_workdir} does not exist'
        if os.path.islink(full_workdir):
            logger.warning(
                f'{fore.YELLOW}Workdir {workdir!r} is a symlink. '
                f'Symlink contents are not uploaded.{style.RESET_ALL}')
        else:
            assert os.path.isdir(
                full_workdir), f'{full_workdir} should be a directory.'

        # Raise warning if directory is too large
        dir_size = backend_utils.path_size_megabytes(full_workdir)
        if dir_size >= _PATH_SIZE_MEGABYTES_WARN_THRESHOLD:
            logger.warning(
                f'{fore.YELLOW}The size of workdir {workdir!r} '
                f'is {dir_size} MB. Try to keep workdir small or use '
                '.gitignore to exclude large files, as large sizes will slow '
                f'down rsync.{style.RESET_ALL}')

        log_path = os.path.join(self.log_dir, 'workdir_sync.log')

        ssh_credentials = backend_utils.ssh_credential_from_yaml(
            handle.cluster_yaml, handle.docker_user)

        # TODO(zhwu): refactor this with backend_utils.parallel_cmd_with_rsync
        runners = command_runner.SSHCommandRunner.make_runner_list(
            ip_list, port_list=port_list, **ssh_credentials)

        def _sync_workdir_node(runner: command_runner.SSHCommandRunner) -> None:
            runner.rsync(
                source=workdir,
                target=SKY_REMOTE_WORKDIR,
                up=True,
                log_path=log_path,
                stream_logs=False,
            )

        num_nodes = handle.launched_nodes
        plural = 's' if num_nodes > 1 else ''
        logger.info(
            f'{fore.CYAN}Syncing workdir (to {num_nodes} node{plural}): '
            f'{style.BRIGHT}{workdir}{style.RESET_ALL}'
            f' -> '
            f'{style.BRIGHT}{SKY_REMOTE_WORKDIR}{style.RESET_ALL}')
        os.makedirs(os.path.expanduser(self.log_dir), exist_ok=True)
        os.system(f'touch {log_path}')
        tail_cmd = f'tail -n100 -f {log_path}'
        logger.info('To view detailed progress: '
                    f'{style.BRIGHT}{tail_cmd}{style.RESET_ALL}')
        with rich_utils.safe_status('[bold cyan]Syncing[/]'):
            subprocess_utils.run_in_parallel(_sync_workdir_node, runners)

    def _sync_file_mounts(
        self,
        handle: CloudVmRayResourceHandle,
        all_file_mounts: Dict[Path, Path],
        storage_mounts: Dict[Path, storage_lib.Storage],
    ) -> None:
        """Mounts all user files to the remote nodes."""
        self._execute_file_mounts(handle, all_file_mounts)
        self._execute_storage_mounts(handle, storage_mounts)

    def _update_envs_for_k8s(self, handle: CloudVmRayResourceHandle,
                             task: task_lib.Task) -> None:
        """Update envs with env vars from Kubernetes if cloud is Kubernetes.

        Kubernetes automatically populates containers with critical environment
        variables, such as those for discovering services running in the
        cluster and CUDA/nvidia environment variables. We need to update task
        environment variables with these env vars. This is needed for GPU
        support and service discovery.

        See https://github.com/skypilot-org/skypilot/issues/2287 for
        more details.
        """
        if isinstance(handle.launched_resources.cloud, clouds.Kubernetes):
            temp_envs = copy.deepcopy(task.envs)
            cloud_env_vars = handle.launched_resources.cloud.query_env_vars(
                handle.cluster_name_on_cloud)
            task.update_envs(cloud_env_vars)

            # Re update the envs with the original envs to give priority to
            # the original envs.
            task.update_envs(temp_envs)

    def _setup(self, handle: CloudVmRayResourceHandle, task: task_lib.Task,
               detach_setup: bool) -> None:
        start = time.time()
        style = colorama.Style
        fore = colorama.Fore

        self._update_envs_for_k8s(handle, task)

        if task.setup is None:
            return

        setup_script = log_lib.make_task_bash_script(task.setup,
                                                     env_vars=task.envs)
        with tempfile.NamedTemporaryFile('w', prefix='sky_setup_') as f:
            f.write(setup_script)
            f.flush()
            setup_sh_path = f.name
            setup_file = os.path.basename(setup_sh_path)
            # Sync the setup script up and run it.
            ip_list = handle.external_ips()
            port_list = handle.external_ssh_ports()
            assert ip_list is not None, 'external_ips is not cached in handle'
            ssh_credentials = backend_utils.ssh_credential_from_yaml(
                handle.cluster_yaml, handle.docker_user)
            # Disable connection sharing for setup script to avoid old
            # connections being reused, which may cause stale ssh agent
            # forwarding.
            ssh_credentials.pop('ssh_control_name')
            runners = command_runner.SSHCommandRunner.make_runner_list(
                ip_list, port_list=port_list, **ssh_credentials)

            # Need this `-i` option to make sure `source ~/.bashrc` work
            setup_cmd = f'/bin/bash -i /tmp/{setup_file} 2>&1'

            def _setup_node(runner: command_runner.SSHCommandRunner) -> None:
                runner.rsync(source=setup_sh_path,
                             target=f'/tmp/{setup_file}',
                             up=True,
                             stream_logs=False)
                if detach_setup:
                    return
                setup_log_path = os.path.join(self.log_dir,
                                              f'setup-{runner.ip}.log')
                returncode = runner.run(
                    setup_cmd,
                    log_path=setup_log_path,
                    process_stream=False,
                )

                def error_message() -> str:
                    # Use the function to avoid tailing the file in success case
                    try:
                        last_10_lines = subprocess.run(
                            [
                                'tail', '-n10',
                                os.path.expanduser(setup_log_path)
                            ],
                            stdout=subprocess.PIPE,
                            check=True).stdout.decode('utf-8')
                    except subprocess.CalledProcessError:
                        last_10_lines = None

                    err_msg = (
                        f'Failed to setup with return code {returncode}. '
                        f'Check the details in log: {setup_log_path}')
                    if last_10_lines:
                        err_msg += (
                            f'\n\n{colorama.Fore.RED}'
                            '****** START Last lines of setup output ******'
                            f'{colorama.Style.RESET_ALL}\n'
                            f'{last_10_lines}'
                            f'{colorama.Fore.RED}'
                            '******* END Last lines of setup output *******'
                            f'{colorama.Style.RESET_ALL}')
                    return err_msg

                subprocess_utils.handle_returncode(returncode=returncode,
                                                   command=setup_cmd,
                                                   error_msg=error_message)

            num_nodes = len(ip_list)
            plural = 's' if num_nodes > 1 else ''
            if not detach_setup:
                logger.info(
                    f'{fore.CYAN}Running setup on {num_nodes} node{plural}.'
                    f'{style.RESET_ALL}')
            subprocess_utils.run_in_parallel(_setup_node, runners)

        if detach_setup:
            # Only set this when setup needs to be run outside the self._setup()
            # as part of a job (--detach-setup).
            self._setup_cmd = setup_cmd
            return
        logger.info(f'{fore.GREEN}Setup completed.{style.RESET_ALL}')
        end = time.time()
        logger.debug(f'Setup took {end - start} seconds.')

    def _exec_code_on_head(
        self,
        handle: CloudVmRayResourceHandle,
        codegen: str,
        job_id: int,
        executable: str,
        detach_run: bool = False,
        spot_dag: Optional['dag.Dag'] = None,
    ) -> None:
        """Executes generated code on the head node."""
        style = colorama.Style
        fore = colorama.Fore
        ssh_credentials = backend_utils.ssh_credential_from_yaml(
            handle.cluster_yaml, handle.docker_user)
        head_ssh_port = handle.head_ssh_port
        runner = command_runner.SSHCommandRunner(handle.head_ip,
                                                 port=head_ssh_port,
                                                 **ssh_credentials)
        with tempfile.NamedTemporaryFile('w', prefix='sky_app_') as fp:
            fp.write(codegen)
            fp.flush()
            script_path = os.path.join(SKY_REMOTE_APP_DIR, f'sky_job_{job_id}')
            # We choose to sync code + exec, because the alternative of 'ray
            # submit' may not work as it may use system python (python2) to
            # execute the script.  Happens for AWS.
            runner.rsync(source=fp.name,
                         target=script_path,
                         up=True,
                         stream_logs=False)
        remote_log_dir = self.log_dir
        remote_log_path = os.path.join(remote_log_dir, 'run.log')

        assert executable == 'python3', executable
        cd = f'cd {SKY_REMOTE_WORKDIR}'

        job_owner = ssh_credentials['ssh_user']
        if handle.docker_user is not None:
            job_owner = handle.docker_user
        ray_job_id = job_lib.make_ray_job_id(job_id, job_owner)
        if isinstance(handle.launched_resources.cloud, clouds.Local):
            # Ray Multitenancy is unsupported.
            # (Git Issue) https://github.com/ray-project/ray/issues/6800
            # Temporary workaround - wrap the run command in a script, and
            # execute it as the specified user.
            executable = onprem_utils.get_python_executable(handle.cluster_name)
            ray_command = (f'{cd} && {executable} -u {script_path} '
                           f'> {remote_log_path} 2>&1')
            job_submit_cmd = self._setup_and_create_job_cmd_on_local_head(
                handle, ray_command, ray_job_id)
        else:
            job_submit_cmd = (
                'RAY_DASHBOARD_PORT=$(python -c "from sky.skylet import job_lib; print(job_lib.get_job_submission_port())" 2> /dev/null || echo 8265);'  # pylint: disable=line-too-long
                f'{cd} && ray job submit '
                '--address=http://127.0.0.1:$RAY_DASHBOARD_PORT '
                f'--submission-id {ray_job_id} --no-wait '
                f'"{executable} -u {script_path} > {remote_log_path} 2>&1"')

            mkdir_code = (f'{cd} && mkdir -p {remote_log_dir} && '
                          f'touch {remote_log_path}')
            code = job_lib.JobLibCodeGen.queue_job(job_id, job_submit_cmd)
            job_submit_cmd = mkdir_code + ' && ' + code

            if spot_dag is not None:
                # Add the spot job to spot queue table.
                spot_codegen = spot_lib.SpotCodeGen()
                spot_code = spot_codegen.set_pending(job_id, spot_dag)
                # Set the spot job to PENDING state to make sure that this spot
                # job appears in the `sky spot queue`, when there are already 16
                # controller process jobs running on the controller VM with 8
                # CPU cores.
                # The spot job should be set to PENDING state *after* the
                # controller process job has been queued, as our skylet on spot
                # controller will set the spot job in FAILED state if the
                # controller process job does not exist.
                # We cannot set the spot job to PENDING state in the codegen for
                # the controller process job, as it will stay in the job pending
                # table and not be executed until there is an empty slot.
                job_submit_cmd = job_submit_cmd + ' && ' + spot_code

        returncode, stdout, stderr = self.run_on_head(handle,
                                                      job_submit_cmd,
                                                      stream_logs=False,
                                                      require_outputs=True)

        # Happens when someone calls `sky exec` but remote is outdated
        # necessitating calling `sky launch`.
        backend_utils.check_stale_runtime_on_remote(returncode, stdout,
                                                    handle.cluster_name)
        subprocess_utils.handle_returncode(returncode,
                                           job_submit_cmd,
                                           f'Failed to submit job {job_id}.',
                                           stderr=stdout + stderr)

<<<<<<< HEAD
        if not handle.cluster_name.startswith(serve_lib.CONTROLLER_PREFIX):
=======
        if not self._minimize_logging:
>>>>>>> 4eb1d44c
            logger.info('Job submitted with Job ID: '
                        f'{style.BRIGHT}{job_id}{style.RESET_ALL}')

        try:
            if not detach_run:
                if handle.cluster_name == spot_lib.SPOT_CONTROLLER_NAME:
                    self.tail_spot_logs(handle, job_id)
                else:
                    # Sky logs. Not using subprocess.run since it will make the
                    # ssh keep connected after ctrl-c.
                    self.tail_logs(handle, job_id)
        finally:
            name = handle.cluster_name
            if name == spot_lib.SPOT_CONTROLLER_NAME:
                logger.info(
                    f'{fore.CYAN}Spot Job ID: '
                    f'{style.BRIGHT}{job_id}{style.RESET_ALL}'
                    '\nTo cancel the job:\t\t'
                    f'{backend_utils.BOLD}sky spot cancel {job_id}'
                    f'{backend_utils.RESET_BOLD}'
                    '\nTo stream job logs:\t\t'
                    f'{backend_utils.BOLD}sky spot logs {job_id}'
                    f'{backend_utils.RESET_BOLD}'
                    f'\nTo stream controller logs:\t'
                    f'{backend_utils.BOLD}sky spot logs --controller {job_id}'
                    f'{backend_utils.RESET_BOLD}'
                    '\nTo view all spot jobs:\t\t'
                    f'{backend_utils.BOLD}sky spot queue'
                    f'{backend_utils.RESET_BOLD}'
                    '\nTo view the spot job dashboard:\t'
                    f'{backend_utils.BOLD}sky spot dashboard'
                    f'{backend_utils.RESET_BOLD}')
<<<<<<< HEAD
            elif not name.startswith(serve_lib.CONTROLLER_PREFIX):
                # Skip logging for submit controller & load balancer jobs
                # to skyserve controller cluster
=======
            elif not self._minimize_logging:
>>>>>>> 4eb1d44c
                logger.info(f'{fore.CYAN}Job ID: '
                            f'{style.BRIGHT}{job_id}{style.RESET_ALL}'
                            '\nTo cancel the job:\t'
                            f'{backend_utils.BOLD}sky cancel {name} {job_id}'
                            f'{backend_utils.RESET_BOLD}'
                            '\nTo stream job logs:\t'
                            f'{backend_utils.BOLD}sky logs {name} {job_id}'
                            f'{backend_utils.RESET_BOLD}'
                            '\nTo view the job queue:\t'
                            f'{backend_utils.BOLD}sky queue {name}'
                            f'{backend_utils.RESET_BOLD}')

    def _setup_and_create_job_cmd_on_local_head(
        self,
        handle: CloudVmRayResourceHandle,
        ray_command: str,
        ray_job_id: str,
    ):
        """Generates and prepares job submission code for local clusters."""
        ssh_credentials = backend_utils.ssh_credential_from_yaml(
            handle.cluster_yaml, handle.docker_user)
        ssh_user = ssh_credentials['ssh_user']
        runner = command_runner.SSHCommandRunner(handle.head_ip,
                                                 port=handle.head_ssh_port,
                                                 **ssh_credentials)
        remote_log_dir = self.log_dir
        with tempfile.NamedTemporaryFile('w', prefix='sky_local_app_') as fp:
            fp.write(ray_command)
            fp.flush()
            run_file = os.path.basename(fp.name)
            remote_run_file = f'/tmp/sky_local/{run_file}'
            # Ensures remote_run_file directory is created.
            runner.run(f'mkdir -p {os.path.dirname(remote_run_file)}',
                       stream_logs=False)
            # We choose to sync code + exec, so that Ray job submission API will
            # work for the multitenant case.
            runner.rsync(source=fp.name,
                         target=remote_run_file,
                         up=True,
                         stream_logs=False)
        runner.run(f'mkdir -p {remote_log_dir}; chmod a+rwx {remote_run_file}',
                   stream_logs=False)
        switch_user_cmd = job_lib.make_job_command_with_user_switching(
            ssh_user, remote_run_file)
        switch_user_cmd = ' '.join(switch_user_cmd)
        job_submit_cmd = (
            'ray job submit '
            '--address='
            f'http://127.0.0.1:{constants.SKY_REMOTE_RAY_DASHBOARD_PORT} '
            f'--submission-id {ray_job_id} '
            f'--no-wait -- {switch_user_cmd}')
        return job_submit_cmd

    def _add_job(self, handle: CloudVmRayResourceHandle,
                 job_name: Optional[str], resources_str: str) -> int:
        username = getpass.getuser()
        code = job_lib.JobLibCodeGen.add_job(job_name, username,
                                             self.run_timestamp, resources_str)
        returncode, job_id_str, stderr = self.run_on_head(handle,
                                                          code,
                                                          stream_logs=False,
                                                          require_outputs=True,
                                                          separate_stderr=True)
        # TODO(zhwu): this sometimes will unexpectedly fail, we can add
        # retry for this, after we figure out the reason.
        subprocess_utils.handle_returncode(returncode, code,
                                           'Failed to fetch job id.', stderr)
        try:
            job_id_match = _JOB_ID_PATTERN.search(job_id_str)
            if job_id_match is not None:
                job_id = int(job_id_match.group(1))
            else:
                # For backward compatibility.
                job_id = int(job_id_str)
        except ValueError as e:
            logger.error(stderr)
            raise ValueError(f'Failed to parse job id: {job_id_str}; '
                             f'Returncode: {returncode}') from e
        return job_id

    def _execute(
        self,
        handle: CloudVmRayResourceHandle,
        task: task_lib.Task,
        detach_run: bool,
        dryrun: bool = False,
    ) -> Optional[int]:
        """Execute a job on the cluster.

        Returns:
            The job id if the job is submitted successfully, None otherwise.
        """
        if task.run is None:
            logger.info('Run commands not specified or empty.')
            return None
        # Check the task resources vs the cluster resources. Since `sky exec`
        # will not run the provision and _check_existing_cluster
        self.check_resources_fit_cluster(handle, task)
        self._update_envs_for_k8s(handle, task)

        resources_str = backend_utils.get_task_resources_str(task)

        if dryrun:
            logger.info(f'Dryrun complete. Would have run:\n{task}')
            return None

        job_id = self._add_job(handle, task.name, resources_str)

        is_tpu_vm_pod = tpu_utils.is_tpu_vm_pod(handle.launched_resources)
        # Case: task_lib.Task(run, num_nodes=N) or TPU VM Pods
        if task.num_nodes > 1 or is_tpu_vm_pod:
            self._execute_task_n_nodes(handle, task, job_id, detach_run)
        else:
            # Case: task_lib.Task(run, num_nodes=1)
            self._execute_task_one_node(handle, task, job_id, detach_run)
        return job_id

    def _post_execute(self, handle: CloudVmRayResourceHandle,
                      down: bool) -> None:
        fore = colorama.Fore
        style = colorama.Style
        name = handle.cluster_name
<<<<<<< HEAD
        if (name == spot_lib.SPOT_CONTROLLER_NAME or down or
                name.startswith(serve_lib.CONTROLLER_PREFIX)):
=======
        if down or self._minimize_logging:
>>>>>>> 4eb1d44c
            return
        stop_str = ('\nTo stop the cluster:'
                    f'\t{backend_utils.BOLD}sky stop {name}'
                    f'{backend_utils.RESET_BOLD}')
        if isinstance(handle.launched_resources.cloud, clouds.Local):
            stop_str = ''
        logger.info(f'\n{fore.CYAN}Cluster name: '
                    f'{style.BRIGHT}{name}{style.RESET_ALL}'
                    '\nTo log into the head VM:\t'
                    f'{backend_utils.BOLD}ssh {name}'
                    f'{backend_utils.RESET_BOLD}'
                    '\nTo submit a job:'
                    f'\t\t{backend_utils.BOLD}sky exec {name} yaml_file'
                    f'{backend_utils.RESET_BOLD}'
                    f'{stop_str}'
                    '\nTo teardown the cluster:'
                    f'\t{backend_utils.BOLD}sky down {name}'
                    f'{backend_utils.RESET_BOLD}')
        if handle.tpu_delete_script is not None:
            logger.info('Tip: `sky down` will delete launched TPU(s) too.')

    def _teardown_ephemeral_storage(self, task: task_lib.Task) -> None:
        storage_mounts = task.storage_mounts
        if storage_mounts is not None:
            for _, storage in storage_mounts.items():
                if not storage.persistent:
                    storage.delete()

    def _teardown(self,
                  handle: CloudVmRayResourceHandle,
                  terminate: bool,
                  purge: bool = False):
        """Tear down/ Stop the cluster.

        Args:
            handle: The handle to the cluster.
            terminate: Terminate or stop the cluster.
            purge: Purge the cluster record from the cluster table, even if
                the teardown fails.
        Raises:
            exceptions.ClusterOwnerIdentityMismatchError: If the cluster is
                owned by another user.
            exceptions.CloudUserIdentityError: if we fail to get the current
                user identity.
            RuntimeError: If the cluster fails to be terminated/stopped.
        """
        cluster_name = handle.cluster_name
        # Check if the cluster is owned by the current user. Raise
        # exceptions.ClusterOwnerIdentityMismatchError
        yellow = colorama.Fore.YELLOW
        reset = colorama.Style.RESET_ALL
        is_identity_mismatch_and_purge = False
        try:
            backend_utils.check_owner_identity(cluster_name)
        except exceptions.ClusterOwnerIdentityMismatchError as e:
            if purge:
                logger.error(e)
                verbed = 'terminated' if terminate else 'stopped'
                logger.warning(
                    f'{yellow}Purge (-p/--purge) is set, ignoring the '
                    f'identity mismatch error and removing '
                    f'the cluster record from cluster table.{reset}\n{yellow}It'
                    ' is the user\'s responsibility to ensure that this '
                    f'cluster is actually {verbed} on the cloud.{reset}')
                is_identity_mismatch_and_purge = True
            else:
                raise

        lock_path = os.path.expanduser(
            backend_utils.CLUSTER_STATUS_LOCK_PATH.format(cluster_name))

        try:
            # TODO(mraheja): remove pylint disabling when filelock
            # version updated
            # pylint: disable=abstract-class-instantiated
            with filelock.FileLock(
                    lock_path,
                    backend_utils.CLUSTER_STATUS_LOCK_TIMEOUT_SECONDS):
                self.teardown_no_lock(
                    handle,
                    terminate,
                    purge,
                    # When --purge is set and we already see an ID mismatch
                    # error, we skip the refresh codepath. This is because
                    # refresh checks current user identity can throw
                    # ClusterOwnerIdentityMismatchError. The argument/flag
                    # `purge` should bypass such ID mismatch errors.
                    refresh_cluster_status=not is_identity_mismatch_and_purge)
            if terminate:
                common_utils.remove_file_if_exists(lock_path)
        except filelock.Timeout as e:
            raise RuntimeError(
                f'Cluster {cluster_name!r} is locked by {lock_path}. '
                'Check to see if it is still being launched.') from e

    # --- CloudVMRayBackend Specific APIs ---

    def get_job_status(
        self,
        handle: CloudVmRayResourceHandle,
        job_ids: Optional[List[int]] = None,
        stream_logs: bool = True
    ) -> Dict[Optional[str], Optional[job_lib.JobStatus]]:
        code = job_lib.JobLibCodeGen.get_job_status(job_ids)
        returncode, stdout, stderr = self.run_on_head(handle,
                                                      code,
                                                      stream_logs=stream_logs,
                                                      require_outputs=True,
                                                      separate_stderr=True)
        subprocess_utils.handle_returncode(returncode, code,
                                           'Failed to get job status.', stderr)
        statuses = job_lib.load_statuses_payload(stdout)
        return statuses

    def cancel_jobs(self,
                    handle: CloudVmRayResourceHandle,
                    jobs: Optional[List[int]],
                    cancel_all: bool = False,
                    silent: bool = False) -> None:
        """Cancels jobs.

        CloudVMRayBackend specific method.

        Args:
            handle: The cluster handle.
            jobs: Job IDs to cancel. (See `cancel_all` for special semantics.)
            cancel_all: Whether to cancel all jobs. If True, asserts `jobs` is
                set to None. If False and `jobs` is None, cancel the latest
                running job.
        """
        if cancel_all:
            assert jobs is None, (
                'If cancel_all=True, usage is to set jobs=None')
        job_owner = onprem_utils.get_job_owner(handle.cluster_yaml,
                                               handle.docker_user)
        code = job_lib.JobLibCodeGen.cancel_jobs(job_owner, jobs, cancel_all)

        # All error messages should have been redirected to stdout.
        returncode, stdout, stderr = self.run_on_head(handle,
                                                      code,
                                                      stream_logs=False,
                                                      require_outputs=True)
        # TODO(zongheng): remove after >=0.5.0, 2 minor versions after.
        backend_utils.check_stale_runtime_on_remote(returncode, stdout + stderr,
                                                    handle.cluster_name)
        subprocess_utils.handle_returncode(
            returncode, code,
            f'Failed to cancel jobs on cluster {handle.cluster_name}.', stdout)

        cancelled_ids = common_utils.decode_payload(stdout)

<<<<<<< HEAD
        if silent:
=======
        if self._minimize_logging:
>>>>>>> 4eb1d44c
            return

        if cancelled_ids:
            logger.info(
                f'Cancelled job ID(s): {", ".join(map(str, cancelled_ids))}')
        else:
            logger.info(
                'No jobs cancelled. They may already be in terminal states.')

    def sync_down_logs(
            self,
            handle: CloudVmRayResourceHandle,
            job_ids: Optional[List[str]],
            local_dir: str = constants.SKY_LOGS_DIRECTORY) -> Dict[str, str]:
        """Sync down logs for the given job_ids.

        Returns:
            A dictionary mapping job_id to log path.
        """
        code = job_lib.JobLibCodeGen.get_run_timestamp_with_globbing(job_ids)
        returncode, run_timestamps, stderr = self.run_on_head(
            handle,
            code,
            stream_logs=False,
            require_outputs=True,
            separate_stderr=True)
        subprocess_utils.handle_returncode(returncode, code,
                                           'Failed to sync logs.', stderr)
        run_timestamps = common_utils.decode_payload(run_timestamps)
        if not run_timestamps:
            logger.info(f'{colorama.Fore.YELLOW}'
                        'No matching log directories found'
                        f'{colorama.Style.RESET_ALL}')
            return {}

        job_ids = list(run_timestamps.keys())
        run_timestamps = list(run_timestamps.values())
        remote_log_dirs = [
            os.path.join(constants.SKY_LOGS_DIRECTORY, run_timestamp)
            for run_timestamp in run_timestamps
        ]
        local_log_dirs = [
            os.path.expanduser(os.path.join(local_dir, run_timestamp))
            for run_timestamp in run_timestamps
        ]

        style = colorama.Style
        fore = colorama.Fore
        for job_id, log_dir in zip(job_ids, local_log_dirs):
            logger.info(f'{fore.CYAN}Job {job_id} logs: {log_dir}'
                        f'{style.RESET_ALL}')

        ip_list = handle.external_ips()
        assert ip_list is not None, 'external_ips is not cached in handle'
        ssh_port_list = handle.external_ssh_ports()
        assert ssh_port_list is not None, 'external_ssh_ports is not cached ' \
                                          'in handle'
        ssh_credentials = backend_utils.ssh_credential_from_yaml(
            handle.cluster_yaml, handle.docker_user)
        runners = command_runner.SSHCommandRunner.make_runner_list(
            ip_list, port_list=ssh_port_list, **ssh_credentials)

        def _rsync_down(args) -> None:
            """Rsync down logs from remote nodes.

            Args:
                args: A tuple of (runner, local_log_dir, remote_log_dir)
            """
            (runner, local_log_dir, remote_log_dir) = args
            try:
                os.makedirs(local_log_dir, exist_ok=True)
                runner.rsync(
                    source=f'{remote_log_dir}/*',
                    target=local_log_dir,
                    up=False,
                    stream_logs=False,
                )
            except exceptions.CommandError as e:
                if e.returncode == exceptions.RSYNC_FILE_NOT_FOUND_CODE:
                    # Raised by rsync_down. Remote log dir may not exist, since
                    # the job can be run on some part of the nodes.
                    logger.debug(f'{runner.ip} does not have the tasks/*.')
                else:
                    raise

        parallel_args = [[runner, *item]
                         for item in zip(local_log_dirs, remote_log_dirs)
                         for runner in runners]
        subprocess_utils.run_in_parallel(_rsync_down, parallel_args)
        return dict(zip(job_ids, local_log_dirs))

    def tail_logs(self,
                  handle: CloudVmRayResourceHandle,
                  job_id: Optional[int],
                  spot_job_id: Optional[int] = None,
                  follow: bool = True) -> int:
        job_owner = onprem_utils.get_job_owner(handle.cluster_yaml,
                                               handle.docker_user)
        code = job_lib.JobLibCodeGen.tail_logs(job_owner,
                                               job_id,
                                               spot_job_id=spot_job_id,
                                               follow=follow)
        if job_id is None and spot_job_id is None:
            logger.info(
                'Job ID not provided. Streaming the logs of the latest job.')

        # With the stdin=subprocess.DEVNULL, the ctrl-c will not directly
        # kill the process, so we need to handle it manually here.
        if threading.current_thread() is threading.main_thread():
            signal.signal(signal.SIGINT, backend_utils.interrupt_handler)
            signal.signal(signal.SIGTSTP, backend_utils.stop_handler)
        try:
            returncode = self.run_on_head(
                handle,
                code,
                stream_logs=True,
                process_stream=False,
                # Allocate a pseudo-terminal to disable output buffering.
                # Otherwise, there may be 5 minutes delay in logging.
                ssh_mode=command_runner.SshMode.INTERACTIVE,
                # Disable stdin to avoid ray outputs mess up the terminal with
                # misaligned output in multithreading/multiprocessing.
                # Refer to: https://github.com/ray-project/ray/blob/d462172be7c5779abf37609aed08af112a533e1e/python/ray/autoscaler/_private/subprocess_output_util.py#L264 # pylint: disable=line-too-long
                stdin=subprocess.DEVNULL,
            )
        except SystemExit as e:
            returncode = e.code
        return returncode

    def tail_spot_logs(self,
                       handle: CloudVmRayResourceHandle,
                       job_id: Optional[int] = None,
                       job_name: Optional[str] = None,
                       follow: bool = True) -> None:
        # if job_name is not None, job_id should be None
        assert job_name is None or job_id is None, (job_name, job_id)
        if job_name is not None:
            code = spot_lib.SpotCodeGen.stream_logs_by_name(job_name, follow)
        else:
            code = spot_lib.SpotCodeGen.stream_logs_by_id(job_id, follow)

        # With the stdin=subprocess.DEVNULL, the ctrl-c will not directly
        # kill the process, so we need to handle it manually here.
        if threading.current_thread() is threading.main_thread():
            signal.signal(signal.SIGINT, backend_utils.interrupt_handler)
            signal.signal(signal.SIGTSTP, backend_utils.stop_handler)

        # Refer to the notes in tail_logs.
        self.run_on_head(
            handle,
            code,
            stream_logs=True,
            process_stream=False,
            ssh_mode=command_runner.SshMode.INTERACTIVE,
            stdin=subprocess.DEVNULL,
        )

    def tail_serve_logs(self, handle: CloudVmRayResourceHandle,
                        service_handle: serve_lib.ServiceHandle,
                        controller: bool, load_balancer: bool,
                        replica_id: Optional[int], follow: bool) -> None:
        if controller or load_balancer:
            code = serve_lib.ServeCodeGen.stream_serve_process_logs(
                service_handle.service_name,
                stream_controller=controller,
                follow=follow)
        else:
            if service_handle.controller_port is None:
                logger.warning('Controller task is not successfully launched '
                               f'for service {service_handle.service_name!r}. '
                               'Cannot stream logs.')
                return
            assert replica_id is not None, service_handle
            code = serve_lib.ServeCodeGen.stream_replica_logs(
                service_handle.service_name, service_handle.controller_port,
                replica_id, follow)

        signal.signal(signal.SIGINT, backend_utils.interrupt_handler)
        signal.signal(signal.SIGTSTP, backend_utils.stop_handler)

        self.run_on_head(
            handle,
            code,
            stream_logs=True,
            process_stream=False,
            ssh_mode=command_runner.SshMode.INTERACTIVE,
            stdin=subprocess.DEVNULL,
        )

    def teardown_no_lock(self,
                         handle: CloudVmRayResourceHandle,
                         terminate: bool,
                         purge: bool = False,
                         post_teardown_cleanup: bool = True,
                         refresh_cluster_status: bool = True) -> None:
        """Teardown the cluster without acquiring the cluster status lock.

        NOTE: This method should not be called without holding the cluster
        status lock already.

        refresh_cluster_status is only used internally in the status refresh
        process, and should not be set to False in other cases.

        Raises:
            RuntimeError: If the cluster fails to be terminated/stopped.
        """
        if refresh_cluster_status:
            prev_cluster_status, _ = (
                backend_utils.refresh_cluster_status_handle(
                    handle.cluster_name, acquire_per_cluster_status_lock=False))
        else:
            record = global_user_state.get_cluster_from_name(
                handle.cluster_name)
            prev_cluster_status = record[
                'status'] if record is not None else None
        if prev_cluster_status is None:
            # When the cluster is not in the cluster table, we guarantee that
            # all related resources / cache / config are cleaned up, i.e. it
            # is safe to skip and return True.
            ux_utils.console_newline()
            logger.warning(
                f'Cluster {handle.cluster_name!r} is already terminated. '
                'Skipped.')
            return
        log_path = os.path.join(os.path.expanduser(self.log_dir),
                                'teardown.log')
        log_abs_path = os.path.abspath(log_path)
        cloud = handle.launched_resources.cloud
        config = common_utils.read_yaml(handle.cluster_yaml)
        cluster_name = handle.cluster_name
        cluster_name_on_cloud = handle.cluster_name_on_cloud

        # Avoid possibly unbound warnings. Code below must overwrite these vars:
        returncode = 0
        stdout = ''
        stderr = ''

        # Use the new provisioner for AWS.
        if isinstance(cloud, (clouds.AWS, clouds.GCP)):
            # Stop the ray autoscaler first to avoid the head node trying to
            # re-launch the worker nodes, during the termination of the
            # cluster.
            try:
                # We do not check the return code, since Ray returns
                # non-zero return code when calling Ray stop,
                # even when the command was executed successfully.
                self.run_on_head(handle, 'ray stop --force')
            except exceptions.FetchIPError:
                # This error is expected if the previous cluster IP is
                # failed to be found,
                # i.e., the cluster is already stopped/terminated.
                if prev_cluster_status == status_lib.ClusterStatus.UP:
                    logger.warning(
                        'Failed to take down Ray autoscaler on the head node. '
                        'It might be because the cluster\'s head node has '
                        'already been terminated. It is fine to skip this.')
            operation_fn = provision_lib.stop_instances
            if terminate:
                operation_fn = provision_lib.terminate_instances
            try:
                operation_fn(repr(cloud),
                             cluster_name_on_cloud,
                             provider_config=config['provider'])
            except Exception as e:  # pylint: disable=broad-except
                if purge:
                    logger.warning(
                        _TEARDOWN_PURGE_WARNING.format(
                            reason='stopping/terminating cluster nodes',
                            details=common_utils.format_exception(
                                e, use_bracket=True)))
                else:
                    raise

            if post_teardown_cleanup:
                self.post_teardown_cleanup(handle, terminate, purge)
            return

        if terminate and isinstance(cloud, clouds.Azure):
            # Here we handle termination of Azure by ourselves instead of Ray
            # autoscaler.
            resource_group = config['provider']['resource_group']
            terminate_cmd = f'az group delete -y --name {resource_group}'
            with rich_utils.safe_status(f'[bold cyan]Terminating '
                                        f'[green]{cluster_name}'):
                returncode, stdout, stderr = log_lib.run_with_log(
                    terminate_cmd,
                    log_abs_path,
                    shell=True,
                    stream_logs=False,
                    require_outputs=True)

        elif (isinstance(cloud, clouds.IBM) and terminate and
              prev_cluster_status == status_lib.ClusterStatus.STOPPED):
            # pylint: disable= W0622 W0703 C0415
            from sky.adaptors import ibm
            from sky.skylet.providers.ibm.vpc_provider import IBMVPCProvider

            config_provider = common_utils.read_yaml(
                handle.cluster_yaml)['provider']
            region = config_provider['region']
            search_client = ibm.search_client()
            vpc_found = False
            # pylint: disable=unsubscriptable-object
            vpcs_filtered_by_tags_and_region = search_client.search(
                query=(f'type:vpc AND tags:{cluster_name_on_cloud} '
                       f'AND region:{region}'),
                fields=['tags', 'region', 'type'],
                limit=1000).get_result()['items']
            vpc_id = None
            try:
                # pylint: disable=line-too-long
                vpc_id = vpcs_filtered_by_tags_and_region[0]['crn'].rsplit(
                    ':', 1)[-1]
                vpc_found = True
            except Exception:
                logger.critical('failed to locate vpc for ibm cloud')
                returncode = -1

            if vpc_found:
                # pylint: disable=line-too-long E1136
                # Delete VPC and it's associated resources
                vpc_provider = IBMVPCProvider(
                    config_provider['resource_group_id'], region,
                    cluster_name_on_cloud)
                vpc_provider.delete_vpc(vpc_id, region)
                # successfully removed cluster as no exception was raised
                returncode = 0

        elif terminate and isinstance(cloud, clouds.SCP):
            # pylint: disable=import-outside-toplevel
            from sky.skylet.providers.scp import node_provider
            config['provider']['cache_stopped_nodes'] = not terminate
            provider = node_provider.SCPNodeProvider(config['provider'],
                                                     cluster_name_on_cloud)
            try:
                if not os.path.exists(provider.metadata.path):
                    raise node_provider.SCPError(
                        'SKYPILOT_ERROR_NO_NODES_LAUNCHED: '
                        'Metadata file does not exist.')

                with open(provider.metadata.path, 'r') as f:
                    metadata = json.load(f)
                    node_id = next(iter(metadata.values())).get(
                        'creation', {}).get('virtualServerId', None)
                    provider.terminate_node(node_id)
                returncode = 0
            except node_provider.SCPError as e:
                returncode = 1
                stdout = ''
                stderr = str(e)

        # Apr, 2023 by Hysun(hysun.he@oracle.com): Added support for OCI
        # May, 2023 by Hysun: Allow terminate INIT cluster which may have
        # some instances provisioning in background but not completed.
        elif (isinstance(cloud, clouds.OCI) and terminate and
              prev_cluster_status in (status_lib.ClusterStatus.STOPPED,
                                      status_lib.ClusterStatus.INIT)):
            region = config['provider']['region']

            # pylint: disable=import-outside-toplevel
            from ray.autoscaler.tags import TAG_RAY_CLUSTER_NAME

            from sky.skylet.providers.oci.query_helper import oci_query_helper

            # 0: All terminated successfully, failed count otherwise
            returncode = oci_query_helper.terminate_instances_by_tags(
                {TAG_RAY_CLUSTER_NAME: cluster_name_on_cloud}, region)

            # To avoid undefined local variables error.
            stdout = stderr = ''
        else:
            config['provider']['cache_stopped_nodes'] = not terminate
            with tempfile.NamedTemporaryFile('w',
                                             prefix='sky_',
                                             delete=False,
                                             suffix='.yml') as f:
                common_utils.dump_yaml(f.name, config)
                f.flush()

                teardown_verb = 'Terminating' if terminate else 'Stopping'
                with rich_utils.safe_status(f'[bold cyan]{teardown_verb} '
                                            f'[green]{cluster_name}'):
                    # FIXME(zongheng): support retries. This call can fail for
                    # example due to GCP returning list requests per limit
                    # exceeded.
                    returncode, stdout, stderr = log_lib.run_with_log(
                        ['ray', 'down', '-y', f.name],
                        log_abs_path,
                        stream_logs=False,
                        require_outputs=True,
                        # Disable stdin to avoid ray outputs mess up the
                        # terminal with misaligned output when multithreading/
                        # multiprocessing are used.
                        # Refer to: https://github.com/ray-project/ray/blob/d462172be7c5779abf37609aed08af112a533e1e/python/ray/autoscaler/_private/subprocess_output_util.py#L264 # pylint: disable=line-too-long
                        stdin=subprocess.DEVNULL)
        if returncode != 0:
            if purge:
                logger.warning(
                    _TEARDOWN_PURGE_WARNING.format(
                        reason='stopping/terminating cluster nodes',
                        details=stderr))
            # 'TPU must be specified.': This error returns when we call "gcloud
            #   delete" with an empty VM list where no instance exists. Safe to
            #   ignore it and do cleanup locally. TODO(wei-lin): refactor error
            #   handling mechanism.
            #
            # 'SKYPILOT_ERROR_NO_NODES_LAUNCHED': this indicates nodes are
            #   never launched and the errors are related to pre-launch
            #   configurations (such as VPC not found). So it's safe & good UX
            #   to not print a failure message.
            #
            # '(ResourceGroupNotFound)': this indicates the resource group on
            #   Azure is not found. That means the cluster is already deleted
            #   on the cloud. So it's safe & good UX to not print a failure
            #   message.
            elif ('TPU must be specified.' not in stderr and
                  'SKYPILOT_ERROR_NO_NODES_LAUNCHED: ' not in stderr and
                  '(ResourceGroupNotFound)' not in stderr):
                raise RuntimeError(
                    _TEARDOWN_FAILURE_MESSAGE.format(
                        extra_reason='',
                        cluster_name=common_utils.cluster_name_in_hint(
                            cluster_name, cluster_name_on_cloud),
                        stdout=stdout,
                        stderr=stderr))

        # No need to clean up if the cluster is already terminated
        # (i.e., prev_status is None), as the cleanup has already been done
        # if the cluster is removed from the status table.
        if post_teardown_cleanup:
            self.post_teardown_cleanup(handle, terminate, purge)

    def post_teardown_cleanup(self,
                              handle: CloudVmRayResourceHandle,
                              terminate: bool,
                              purge: bool = False) -> None:
        """Cleanup local configs/caches and delete TPUs after teardown.

        This method will handle the following cleanup steps:
        * Deleting the TPUs;
        * Removing ssh configs for the cluster;
        * Updating the local state of the cluster;
        * Removing the terminated cluster's scripts and ray yaml files.

        Raises:
            RuntimeError: If it fails to delete the TPU.
        """
        log_path = os.path.join(os.path.expanduser(self.log_dir),
                                'teardown.log')
        log_abs_path = os.path.abspath(log_path)
        cluster_name_on_cloud = handle.cluster_name_on_cloud

        if (handle.tpu_delete_script is not None and
                os.path.exists(handle.tpu_delete_script)):
            with rich_utils.safe_status('[bold cyan]Terminating TPU...'):
                tpu_rc, tpu_stdout, tpu_stderr = log_lib.run_with_log(
                    ['bash', handle.tpu_delete_script],
                    log_abs_path,
                    stream_logs=False,
                    require_outputs=True)
            if tpu_rc != 0:
                if _TPU_NOT_FOUND_ERROR in tpu_stderr:
                    logger.info('TPU not found. '
                                'It should have been deleted already.')
                elif purge:
                    logger.warning(
                        _TEARDOWN_PURGE_WARNING.format(
                            reason='stopping/terminating TPU',
                            details=tpu_stderr))
                else:
                    raise RuntimeError(
                        _TEARDOWN_FAILURE_MESSAGE.format(
                            extra_reason='It is caused by TPU failure.',
                            cluster_name=common_utils.cluster_name_in_hint(
                                handle.cluster_name, cluster_name_on_cloud),
                            stdout=tpu_stdout,
                            stderr=tpu_stderr))
        if (terminate and handle.launched_resources.is_image_managed is True):
            # Delete the image when terminating a "cloned" cluster, i.e.,
            # whose image is created by SkyPilot (--clone-disk-from)
            logger.debug(f'Deleting image {handle.launched_resources.image_id}')
            cluster_resources = handle.launched_resources
            cluster_cloud = cluster_resources.cloud
            image_dict = cluster_resources.image_id
            assert cluster_cloud is not None, cluster_resources
            assert image_dict is not None and len(image_dict) == 1
            image_id = list(image_dict.values())[0]
            try:
                cluster_cloud.delete_image(image_id,
                                           handle.launched_resources.region)
            except exceptions.CommandError as e:
                logger.warning(
                    f'Failed to delete cloned image {image_id}. Please '
                    'remove it manually to avoid image leakage. Details: '
                    f'{common_utils.format_exception(e, use_bracket=True)}')
        if terminate:
            cloud = handle.launched_resources.cloud
            config = common_utils.read_yaml(handle.cluster_yaml)
            if isinstance(cloud, (clouds.AWS, clouds.GCP)):
                # Clean up AWS SGs or GCP firewall rules
                # We don't need to clean up on Azure since it is done by
                # our sky node provider.
                # TODO(tian): Adding a no-op cleanup_ports API after #2286
                # merged.
                provision_lib.cleanup_ports(repr(cloud), cluster_name_on_cloud,
                                            config['provider'])

        # The cluster file must exist because the cluster_yaml will only
        # be removed after the cluster entry in the database is removed.
        config = common_utils.read_yaml(handle.cluster_yaml)
        auth_config = config['auth']
        backend_utils.SSHConfigHelper.remove_cluster(handle.cluster_name,
                                                     handle.head_ip,
                                                     auth_config,
                                                     handle.docker_user)

        global_user_state.remove_cluster(handle.cluster_name,
                                         terminate=terminate)

        if terminate:
            # Clean up TPU creation/deletion scripts
            if handle.tpu_delete_script is not None:
                assert handle.tpu_create_script is not None
                common_utils.remove_file_if_exists(handle.tpu_create_script)
                common_utils.remove_file_if_exists(handle.tpu_delete_script)

            # Clean up generated config
            # No try-except is needed since Ray will fail to teardown the
            # cluster if the cluster_yaml is missing.
            common_utils.remove_file_if_exists(handle.cluster_yaml)

    def set_autostop(self,
                     handle: CloudVmRayResourceHandle,
                     idle_minutes_to_autostop: Optional[int],
                     down: bool = False,
                     stream_logs: bool = True) -> None:
        if idle_minutes_to_autostop is not None:
            code = autostop_lib.AutostopCodeGen.set_autostop(
                idle_minutes_to_autostop, self.NAME, down)
            returncode, _, stderr = self.run_on_head(handle,
                                                     code,
                                                     require_outputs=True,
                                                     stream_logs=stream_logs)
            subprocess_utils.handle_returncode(returncode,
                                               code,
                                               'Failed to set autostop',
                                               stderr=stderr,
                                               stream_logs=stream_logs)
            global_user_state.set_cluster_autostop_value(
                handle.cluster_name, idle_minutes_to_autostop, down)

    def is_definitely_autostopping(self,
                                   handle: CloudVmRayResourceHandle,
                                   stream_logs: bool = True) -> bool:
        """Check if the cluster is autostopping.

        Returns:
            True if the cluster is definitely autostopping. It is possible
            that the cluster is still autostopping when False is returned,
            due to errors like transient network issues.
        """
        if handle.head_ip is None:
            # The head node of the cluster is not UP or in an abnormal state.
            # We cannot check if the cluster is autostopping.
            return False
        code = autostop_lib.AutostopCodeGen.is_autostopping()
        returncode, stdout, stderr = self.run_on_head(handle,
                                                      code,
                                                      require_outputs=True,
                                                      stream_logs=stream_logs)

        if returncode == 0:
            return common_utils.decode_payload(stdout)
        logger.debug(f'Failed to check if cluster is autostopping: {stderr}')
        return False

    # TODO(zhwu): Refactor this to a CommandRunner class, so different backends
    # can support its own command runner.
    @timeline.event
    def run_on_head(
        self,
        handle: CloudVmRayResourceHandle,
        cmd: str,
        *,
        port_forward: Optional[List[int]] = None,
        log_path: str = '/dev/null',
        stream_logs: bool = False,
        ssh_mode: command_runner.SshMode = command_runner.SshMode.
        NON_INTERACTIVE,
        under_remote_workdir: bool = False,
        require_outputs: bool = False,
        separate_stderr: bool = False,
        process_stream: bool = True,
        **kwargs,
    ) -> Union[int, Tuple[int, str, str]]:
        """Runs 'cmd' on the cluster's head node.

        It will try to fetch the head node IP if it is not cached.

        Args:
            handle: The ResourceHandle to the cluster.
            cmd: The command to run.

            Advanced options:

            port_forward: A list of ports to forward.
            log_path: The path to the log file.
            stream_logs: Whether to stream the logs to stdout/stderr.
            ssh_mode: The mode to use for ssh.
                See command_runner.SSHCommandRunner.SSHMode for more details.
            under_remote_workdir: Whether to run the command under the remote
                workdir ~/sky_workdir.
            require_outputs: Whether to return the stdout and stderr of the
                command.
            separate_stderr: Whether to separate stderr from stdout.
            process_stream: Whether to post-process the stdout/stderr of the
                command, such as replacing or skipping lines on the fly. If
                enabled, lines are printed only when '\r' or '\n' is found.

        Raises:
            exceptions.FetchIPError: If the head node IP cannot be fetched.
        """
        # This will try to fetch the head node IP if it is not cached.
        external_ips = handle.external_ips(max_attempts=_FETCH_IP_MAX_ATTEMPTS)
        head_ip = external_ips[0]
        external_ssh_ports = handle.external_ssh_ports(
            max_attempts=_FETCH_IP_MAX_ATTEMPTS)
        head_ssh_port = external_ssh_ports[0]

        ssh_credentials = backend_utils.ssh_credential_from_yaml(
            handle.cluster_yaml, handle.docker_user)
        runner = command_runner.SSHCommandRunner(head_ip,
                                                 port=head_ssh_port,
                                                 **ssh_credentials)
        if under_remote_workdir:
            cmd = f'cd {SKY_REMOTE_WORKDIR} && {cmd}'

        return runner.run(
            cmd,
            port_forward=port_forward,
            log_path=log_path,
            process_stream=process_stream,
            stream_logs=stream_logs,
            ssh_mode=ssh_mode,
            require_outputs=require_outputs,
            separate_stderr=separate_stderr,
            **kwargs,
        )

    # --- Utilities ---

    @timeline.event
    def _check_existing_cluster(
            self,
            task: task_lib.Task,
            to_provision: Optional[resources_lib.Resources],
            cluster_name: str,
            dryrun: bool = False) -> RetryingVmProvisioner.ToProvisionConfig:
        """Checks if the cluster exists and returns the provision config.

        Raises:
            exceptions.ResourcesMismatchError: If the resources in the task
                does not match the existing cluster.
            exceptions.InvalidClusterNameError: If the cluster name is invalid.
            # TODO(zhwu): complete the list of exceptions.
        """
        record = global_user_state.get_cluster_from_name(cluster_name)
        handle_before_refresh = None if record is None else record['handle']
        status_before_refresh = None if record is None else record['status']

        prev_cluster_status, handle = (status_before_refresh,
                                       handle_before_refresh)

        if not dryrun:
            prev_cluster_status, handle = (
                backend_utils.refresh_cluster_status_handle(
                    cluster_name,
                    # We force refresh for the init status to determine the
                    # actual state of a previous cluster in INIT state.
                    #
                    # This is important for the case, where an existing cluster
                    # is transitioned into INIT state due to key interruption
                    # during launching, with the following steps:
                    # (1) launch, after answering prompt immediately ctrl-c;
                    # (2) launch again.
                    # If we don't refresh the state of the cluster and reset it
                    # back to STOPPED, our failover logic will consider it as an
                    # abnormal cluster after hitting resources capacity limit on
                    # the cloud, and will start failover. This is not desired,
                    # because the user may want to keep the data on the disk of
                    # that cluster.
                    force_refresh_statuses={status_lib.ClusterStatus.INIT},
                    acquire_per_cluster_status_lock=False,
                ))
        if prev_cluster_status is not None:
            assert handle is not None
            # Cluster already exists.
            self.check_resources_fit_cluster(handle, task)
            # Use the existing cluster.
            assert handle.launched_resources is not None, (cluster_name, handle)
            return RetryingVmProvisioner.ToProvisionConfig(
                cluster_name,
                handle.launched_resources,
                handle.launched_nodes,
                prev_cluster_status=prev_cluster_status,
                prev_handle=handle)
        usage_lib.messages.usage.set_new_cluster()
        assert len(task.resources) == 1, task.resources
        # Use the task_cloud, because the cloud in `to_provision` can be changed
        # later during the retry.
        resources = list(task.resources)[0]
        task_cloud = (resources.cloud
                      if resources.cloud is not None else clouds.Cloud)
        task_cloud.check_cluster_name_is_valid(cluster_name)

        if to_provision is None:
            # The cluster is recently terminated either by autostop or manually
            # terminated on the cloud. We should use the previously terminated
            # resources to provision the cluster.
            assert isinstance(
                handle_before_refresh, CloudVmRayResourceHandle), (
                    f'Trying to launch cluster {cluster_name!r} recently '
                    'terminated  on the cloud, but the handle is not a '
                    f'CloudVmRayResourceHandle ({handle_before_refresh}).')
            status_before_refresh_str = None
            if status_before_refresh is not None:
                status_before_refresh_str = status_before_refresh.value

            logger.info(
                f'The cluster {cluster_name!r} (status: '
                f'{status_before_refresh_str}) was not found on the cloud: it '
                'may be autodowned, manually terminated, or its launch never '
                'succeeded. Provisioning a new cluster by using the same '
                'resources as its original launch.')
            to_provision = handle_before_refresh.launched_resources
            self.check_resources_fit_cluster(handle_before_refresh, task)

        cloud = to_provision.cloud
        if isinstance(cloud, clouds.Local):
            # The field ssh_user is specified in the cluster config file.
            ssh_user = onprem_utils.get_local_cluster_config_or_error(
                cluster_name)['auth']['ssh_user']
            logger.info(f'{colorama.Fore.CYAN}Connecting to local cluster: '
                        f'{cluster_name!r} [Username: {ssh_user}].'
                        f'{colorama.Style.RESET_ALL}\n'
                        'Run `sky status` to see existing clusters.')
<<<<<<< HEAD
        elif not cluster_name.startswith(serve_lib.CONTROLLER_PREFIX):
=======
        elif not self._minimize_logging:
>>>>>>> 4eb1d44c
            logger.info(
                f'{colorama.Fore.CYAN}Creating a new cluster: "{cluster_name}" '
                f'[{task.num_nodes}x {to_provision}].'
                f'{colorama.Style.RESET_ALL}\n'
                'Tip: to reuse an existing cluster, '
                'specify --cluster (-c). '
                'Run `sky status` to see existing clusters.')
        return RetryingVmProvisioner.ToProvisionConfig(cluster_name,
                                                       to_provision,
                                                       task.num_nodes,
                                                       prev_cluster_status=None,
                                                       prev_handle=None)

    def _set_tpu_name(self, handle: CloudVmRayResourceHandle,
                      tpu_name: str) -> None:
        """Sets TPU_NAME on all nodes."""
        ip_list = handle.external_ips()
        assert ip_list is not None, 'external_ips is not cached in handle'
        ssh_credentials = backend_utils.ssh_credential_from_yaml(
            handle.cluster_yaml, handle.docker_user)

        runners = command_runner.SSHCommandRunner.make_runner_list(
            ip_list, port_list=None, **ssh_credentials)

        def _setup_tpu_name_on_node(
                runner: command_runner.SSHCommandRunner) -> None:
            cmd = (f'[[ -z $TPU_NAME ]] && echo "export TPU_NAME={tpu_name}" '
                   '>> ~/.bashrc || echo "TPU_NAME already set"')
            returncode = runner.run(cmd,
                                    log_path=os.path.join(
                                        self.log_dir, 'tpu_setup.log'))
            subprocess_utils.handle_returncode(
                returncode, cmd, 'Failed to set TPU_NAME on node.')

        subprocess_utils.run_in_parallel(_setup_tpu_name_on_node, runners)

    def _execute_file_mounts(self, handle: CloudVmRayResourceHandle,
                             file_mounts: Dict[Path, Path]):
        """Executes file mounts.

        Rsyncing local files and copying from remote stores.
        """
        # File mounts handling for remote paths possibly without write access:
        #  (1) in 'file_mounts' sections, add <prefix> to these target paths.
        #  (2) then, create symlinks from '/.../file' to '<prefix>/.../file'.
        if file_mounts is None or not file_mounts:
            return
        symlink_commands = []
        fore = colorama.Fore
        style = colorama.Style
        logger.info(f'{fore.CYAN}Processing file mounts.{style.RESET_ALL}')
        start = time.time()
        ip_list = handle.external_ips()
        port_list = handle.external_ssh_ports()
        assert ip_list is not None, 'external_ips is not cached in handle'
        ssh_credentials = backend_utils.ssh_credential_from_yaml(
            handle.cluster_yaml, handle.docker_user)
        runners = command_runner.SSHCommandRunner.make_runner_list(
            ip_list, port_list=port_list, **ssh_credentials)
        log_path = os.path.join(self.log_dir, 'file_mounts.log')

        # Check the files and warn
        for dst, src in file_mounts.items():
            if not data_utils.is_cloud_store_url(src):
                full_src = os.path.abspath(os.path.expanduser(src))
                # Checked during Task.set_file_mounts().
                assert os.path.exists(full_src), f'{full_src} does not exist.'
                src_size = backend_utils.path_size_megabytes(full_src)
                if src_size >= _PATH_SIZE_MEGABYTES_WARN_THRESHOLD:
                    logger.warning(
                        f'{fore.YELLOW}The size of file mount src {src!r} '
                        f'is {src_size} MB. Try to keep src small or use '
                        '.gitignore to exclude large files, as large sizes '
                        f'will slow down rsync. {style.RESET_ALL}')
                if os.path.islink(full_src):
                    logger.warning(
                        f'{fore.YELLOW}Source path {src!r} is a symlink. '
                        f'Symlink contents are not uploaded.{style.RESET_ALL}')

        os.makedirs(os.path.expanduser(self.log_dir), exist_ok=True)
        os.system(f'touch {log_path}')
        tail_cmd = f'tail -n100 -f {log_path}'
        logger.info('To view detailed progress: '
                    f'{style.BRIGHT}{tail_cmd}{style.RESET_ALL}')

        for dst, src in file_mounts.items():
            # TODO: room for improvement.  Here there are many moving parts
            # (download gsutil on remote, run gsutil on remote).  Consider
            # alternatives (smart_open, each provider's own sdk), a
            # data-transfer container etc.
            if not os.path.isabs(dst) and not dst.startswith('~/'):
                dst = f'{SKY_REMOTE_WORKDIR}/{dst}'
            # Sync 'src' to 'wrapped_dst', a safe-to-write "wrapped" path.
            wrapped_dst = dst
            if not dst.startswith('~/') and not dst.startswith('/tmp/'):
                # Handles the remote paths possibly without write access.
                # (1) add <prefix> to these target paths.
                wrapped_dst = backend_utils.FileMountHelper.wrap_file_mount(dst)
                cmd = backend_utils.FileMountHelper.make_safe_symlink_command(
                    source=dst, target=wrapped_dst)
                symlink_commands.append(cmd)

            if not data_utils.is_cloud_store_url(src):
                full_src = os.path.abspath(os.path.expanduser(src))

                if os.path.isfile(full_src):
                    mkdir_for_wrapped_dst = (
                        f'mkdir -p {os.path.dirname(wrapped_dst)}')
                else:
                    mkdir_for_wrapped_dst = f'mkdir -p {wrapped_dst}'

                # TODO(mluo): Fix method so that mkdir and rsync run together
                backend_utils.parallel_data_transfer_to_nodes(
                    runners,
                    source=src,
                    target=wrapped_dst,
                    cmd=mkdir_for_wrapped_dst,
                    run_rsync=True,
                    action_message='Syncing',
                    log_path=log_path,
                    stream_logs=False,
                )
                continue

            storage = cloud_stores.get_storage_from_path(src)
            if storage.is_directory(src):
                sync = storage.make_sync_dir_command(source=src,
                                                     destination=wrapped_dst)
                # It is a directory so make sure it exists.
                mkdir_for_wrapped_dst = f'mkdir -p {wrapped_dst}'
            else:
                sync = storage.make_sync_file_command(source=src,
                                                      destination=wrapped_dst)
                # It is a file so make sure *its parent dir* exists.
                mkdir_for_wrapped_dst = (
                    f'mkdir -p {os.path.dirname(wrapped_dst)}')

            download_target_commands = [
                # Ensure sync can write to wrapped_dst (e.g., '/data/').
                mkdir_for_wrapped_dst,
                # Both the wrapped and the symlink dir exist; sync.
                sync,
            ]
            command = ' && '.join(download_target_commands)
            # dst is only used for message printing.
            backend_utils.parallel_data_transfer_to_nodes(
                runners,
                source=src,
                target=dst,
                cmd=command,
                run_rsync=False,
                action_message='Syncing',
                log_path=log_path,
                stream_logs=False,
            )
        # (2) Run the commands to create symlinks on all the nodes.
        symlink_command = ' && '.join(symlink_commands)
        if symlink_command:

            def _symlink_node(runner: command_runner.SSHCommandRunner):
                returncode = runner.run(symlink_command, log_path=log_path)
                subprocess_utils.handle_returncode(
                    returncode, symlink_command,
                    'Failed to create symlinks. The target destination '
                    f'may already exist. Log: {log_path}')

            subprocess_utils.run_in_parallel(_symlink_node, runners)
        end = time.time()
        logger.debug(f'File mount sync took {end - start} seconds.')

    def _execute_storage_mounts(self, handle: CloudVmRayResourceHandle,
                                storage_mounts: Dict[Path,
                                                     storage_lib.Storage]):
        """Executes storage mounts: installing mounting tools and mounting."""
        # Process only mount mode objects here. COPY mode objects have been
        # converted to regular copy file mounts and thus have been handled
        # in the '__execute_file_mounts' method.
        storage_mounts = {
            path: storage_mount
            for path, storage_mount in storage_mounts.items()
            if storage_mount.mode == storage_lib.StorageMode.MOUNT
        }

        if not storage_mounts:
            return

        cloud = handle.launched_resources.cloud
        # TODO(romil): Support Mounting for Local (remove sudo installation)
        if isinstance(cloud, clouds.Local):
            logger.warning(
                f'{colorama.Fore.YELLOW}Sky On-prem does not support '
                f'mounting. No action will be taken.{colorama.Style.RESET_ALL}')
            return

        fore = colorama.Fore
        style = colorama.Style
        plural = 's' if len(storage_mounts) > 1 else ''
        logger.info(f'{fore.CYAN}Processing {len(storage_mounts)} '
                    f'storage mount{plural}.{style.RESET_ALL}')
        start = time.time()
        ip_list = handle.external_ips()
        port_list = handle.external_ssh_ports()
        assert ip_list is not None, 'external_ips is not cached in handle'
        ssh_credentials = backend_utils.ssh_credential_from_yaml(
            handle.cluster_yaml, handle.docker_user)
        runners = command_runner.SSHCommandRunner.make_runner_list(
            ip_list, port_list=port_list, **ssh_credentials)
        log_path = os.path.join(self.log_dir, 'storage_mounts.log')

        for dst, storage_obj in storage_mounts.items():
            if not os.path.isabs(dst) and not dst.startswith('~/'):
                dst = f'{SKY_REMOTE_WORKDIR}/{dst}'
            # Get the first store and use it to mount
            store = list(storage_obj.stores.values())[0]
            mount_cmd = store.mount_command(dst)
            src_print = (storage_obj.source
                         if storage_obj.source else storage_obj.name)
            if isinstance(src_print, list):
                src_print = ', '.join(src_print)
            try:
                backend_utils.parallel_data_transfer_to_nodes(
                    runners,
                    source=src_print,
                    target=dst,
                    cmd=mount_cmd,
                    run_rsync=False,
                    action_message='Mounting',
                    log_path=log_path,
                )
            except exceptions.CommandError as e:
                if e.returncode == exceptions.MOUNT_PATH_NON_EMPTY_CODE:
                    mount_path = (f'{colorama.Fore.RED}'
                                  f'{colorama.Style.BRIGHT}{dst}'
                                  f'{colorama.Style.RESET_ALL}')
                    error_msg = (f'Mount path {mount_path} is non-empty.'
                                 f' {mount_path} may be a standard unix '
                                 f'path or may contain files from a previous'
                                 f' task. To fix, change the mount path'
                                 f' to an empty or non-existent path.')
                    raise RuntimeError(error_msg) from None
                else:
                    # Strip the command (a big heredoc) from the exception
                    raise exceptions.CommandError(
                        e.returncode, command='to mount',
                        error_msg=e.error_msg) from None

        end = time.time()
        logger.debug(f'Storage mount sync took {end - start} seconds.')

    def _execute_task_one_node(self, handle: CloudVmRayResourceHandle,
                               task: task_lib.Task, job_id: int,
                               detach_run: bool) -> None:
        # Launch the command as a Ray task.
        log_dir = os.path.join(self.log_dir, 'tasks')

        resources_dict = backend_utils.get_task_demands_dict(task)
        internal_ips = handle.internal_ips()
        assert internal_ips is not None, 'internal_ips is not cached in handle'

        codegen = RayCodeGen()
        is_local = isinstance(handle.launched_resources.cloud, clouds.Local)
        codegen.add_prologue(job_id, is_local=is_local)
        codegen.add_gang_scheduling_placement_group_and_setup(
            1,
            resources_dict,
            stable_cluster_internal_ips=internal_ips,
            setup_cmd=self._setup_cmd,
            setup_log_path=os.path.join(log_dir, 'setup.log'),
            envs=task.envs,
        )

        if callable(task.run):
            run_fn_code = textwrap.dedent(inspect.getsource(task.run))
            run_fn_name = task.run.__name__
            codegen.register_run_fn(run_fn_code, run_fn_name)

        # If it is a managed spot job, the TASK_ID_ENV_VAR will have been
        # already set by the controller.
        job_run_id = task.envs.get(
            constants.TASK_ID_ENV_VAR,
            common_utils.get_global_job_id(self.run_timestamp,
                                           cluster_name=handle.cluster_name,
                                           job_id=str(job_id)))

        command_for_node = task.run if isinstance(task.run, str) else None
        use_sudo = isinstance(handle.launched_resources.cloud, clouds.Local)
        codegen.add_ray_task(
            bash_script=command_for_node,
            env_vars=task.envs,
            task_name=task.name,
            job_run_id=job_run_id,
            ray_resources_dict=backend_utils.get_task_demands_dict(task),
            log_dir=log_dir,
            use_sudo=use_sudo)

        codegen.add_epilogue()

        self._exec_code_on_head(handle,
                                codegen.build(),
                                job_id,
                                executable='python3',
                                detach_run=detach_run,
                                spot_dag=task.spot_dag)

    def _execute_task_n_nodes(self, handle: CloudVmRayResourceHandle,
                              task: task_lib.Task, job_id: int,
                              detach_run: bool) -> None:
        # Strategy:
        #   ray.init(...)
        #   for node:
        #     submit _run_cmd(cmd) with resource {node_i: 1}
        log_dir_base = self.log_dir
        log_dir = os.path.join(log_dir_base, 'tasks')
        resources_dict = backend_utils.get_task_demands_dict(task)
        internal_ips = handle.internal_ips()
        assert internal_ips is not None, 'internal_ips is not cached in handle'

        # If TPU VM Pods is used, #num_nodes should be #num_tpu_devices
        is_tpu_vm_pod = tpu_utils.is_tpu_vm_pod(handle.launched_resources)
        if is_tpu_vm_pod:
            num_actual_nodes = tpu_utils.get_num_tpu_devices(
                handle.launched_resources)
        else:
            num_actual_nodes = task.num_nodes
        assert isinstance(num_actual_nodes, int), num_actual_nodes

        codegen = RayCodeGen()
        is_local = isinstance(handle.launched_resources.cloud, clouds.Local)
        codegen.add_prologue(job_id, is_local=is_local)
        codegen.add_gang_scheduling_placement_group_and_setup(
            num_actual_nodes,
            resources_dict,
            stable_cluster_internal_ips=internal_ips,
            setup_cmd=self._setup_cmd,
            setup_log_path=os.path.join(log_dir, 'setup.log'),
            envs=task.envs)

        if callable(task.run):
            run_fn_code = textwrap.dedent(inspect.getsource(task.run))
            run_fn_name = task.run.__name__
            codegen.register_run_fn(run_fn_code, run_fn_name)

        # If it is a managed spot job, the TASK_ID_ENV_VAR will have been
        # already set by the controller.
        job_run_id = task.envs.get(
            constants.TASK_ID_ENV_VAR,
            common_utils.get_global_job_id(self.run_timestamp,
                                           cluster_name=handle.cluster_name,
                                           job_id=str(job_id)))

        # TODO(zhwu): The resources limitation for multi-node ray.tune and
        # horovod should be considered.
        for i in range(num_actual_nodes):
            command_for_node = task.run if isinstance(task.run, str) else None

            # Ray's per-node resources, to constrain scheduling each command to
            # the corresponding node, represented by private IPs.
            use_sudo = isinstance(handle.launched_resources.cloud, clouds.Local)
            codegen.add_ray_task(
                bash_script=command_for_node,
                env_vars=task.envs,
                task_name=task.name,
                job_run_id=job_run_id,
                ray_resources_dict=resources_dict,
                log_dir=log_dir,
                gang_scheduling_id=i,
                use_sudo=use_sudo,
            )

        codegen.add_epilogue()
        # TODO(zhanghao): Add help info for downloading logs.
        self._exec_code_on_head(handle,
                                codegen.build(),
                                job_id,
                                executable='python3',
                                detach_run=detach_run,
                                spot_dag=task.spot_dag)<|MERGE_RESOLUTION|>--- conflicted
+++ resolved
@@ -3229,11 +3229,7 @@
                                            f'Failed to submit job {job_id}.',
                                            stderr=stdout + stderr)
 
-<<<<<<< HEAD
-        if not handle.cluster_name.startswith(serve_lib.CONTROLLER_PREFIX):
-=======
         if not self._minimize_logging:
->>>>>>> 4eb1d44c
             logger.info('Job submitted with Job ID: '
                         f'{style.BRIGHT}{job_id}{style.RESET_ALL}')
 
@@ -3266,13 +3262,7 @@
                     '\nTo view the spot job dashboard:\t'
                     f'{backend_utils.BOLD}sky spot dashboard'
                     f'{backend_utils.RESET_BOLD}')
-<<<<<<< HEAD
-            elif not name.startswith(serve_lib.CONTROLLER_PREFIX):
-                # Skip logging for submit controller & load balancer jobs
-                # to skyserve controller cluster
-=======
             elif not self._minimize_logging:
->>>>>>> 4eb1d44c
                 logger.info(f'{fore.CYAN}Job ID: '
                             f'{style.BRIGHT}{job_id}{style.RESET_ALL}'
                             '\nTo cancel the job:\t'
@@ -3395,12 +3385,7 @@
         fore = colorama.Fore
         style = colorama.Style
         name = handle.cluster_name
-<<<<<<< HEAD
-        if (name == spot_lib.SPOT_CONTROLLER_NAME or down or
-                name.startswith(serve_lib.CONTROLLER_PREFIX)):
-=======
         if down or self._minimize_logging:
->>>>>>> 4eb1d44c
             return
         stop_str = ('\nTo stop the cluster:'
                     f'\t{backend_utils.BOLD}sky stop {name}'
@@ -3518,8 +3503,7 @@
     def cancel_jobs(self,
                     handle: CloudVmRayResourceHandle,
                     jobs: Optional[List[int]],
-                    cancel_all: bool = False,
-                    silent: bool = False) -> None:
+                    cancel_all: bool = False) -> None:
         """Cancels jobs.
 
         CloudVMRayBackend specific method.
@@ -3552,11 +3536,7 @@
 
         cancelled_ids = common_utils.decode_payload(stdout)
 
-<<<<<<< HEAD
-        if silent:
-=======
         if self._minimize_logging:
->>>>>>> 4eb1d44c
             return
 
         if cancelled_ids:
@@ -4303,11 +4283,7 @@
                         f'{cluster_name!r} [Username: {ssh_user}].'
                         f'{colorama.Style.RESET_ALL}\n'
                         'Run `sky status` to see existing clusters.')
-<<<<<<< HEAD
-        elif not cluster_name.startswith(serve_lib.CONTROLLER_PREFIX):
-=======
         elif not self._minimize_logging:
->>>>>>> 4eb1d44c
             logger.info(
                 f'{colorama.Fore.CYAN}Creating a new cluster: "{cluster_name}" '
                 f'[{task.num_nodes}x {to_provision}].'
