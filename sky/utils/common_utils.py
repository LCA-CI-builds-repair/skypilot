"""Utils shared between all of sky"""

import functools
import getpass
import hashlib
import inspect
import json
import os
import platform
import random
import re
import socket
import sys
import time
from typing import Any, Callable, Dict, List, Optional, Union
import uuid

import colorama
import yaml

from sky import sky_logging

_USER_HASH_FILE = os.path.expanduser('~/.sky/user_hash')
USER_HASH_LENGTH = 8

CLUSTER_NAME_HASH_LENGTH = 4

_COLOR_PATTERN = re.compile(r'\x1b[^m]*m')

_PAYLOAD_PATTERN = re.compile(r'<sky-payload>(.*)</sky-payload>')
_PAYLOAD_STR = '<sky-payload>{}</sky-payload>'

_VALID_ENV_VAR_REGEX = '[a-zA-Z_][a-zA-Z0-9_]*'

logger = sky_logging.init_logger(__name__)

_usage_run_id = None


def get_usage_run_id() -> str:
    """Returns a unique run id for each 'run'.

    A run is defined as the lifetime of a process that has imported `sky`
    and has called its CLI or programmatic APIs. For example, two successive
    `sky launch` are two runs.
    """
    global _usage_run_id
    if _usage_run_id is None:
        _usage_run_id = str(uuid.uuid4())
    return _usage_run_id


def get_user_hash(default_value: Optional[str] = None) -> str:
    """Returns a unique user-machine specific hash as a user id.

    We cache the user hash in a file to avoid potential user_name or
    hostname changes causing a new user hash to be generated.
    """

    def _is_valid_user_hash(user_hash: Optional[str]) -> bool:
        if user_hash is None:
            return False
        try:
            int(user_hash, 16)
        except (TypeError, ValueError):
            return False
        return len(user_hash) == USER_HASH_LENGTH

    user_hash = default_value
    if _is_valid_user_hash(user_hash):
        assert user_hash is not None
        return user_hash

    if os.path.exists(_USER_HASH_FILE):
        # Read from cached user hash file.
        with open(_USER_HASH_FILE, 'r') as f:
            # Remove invalid characters.
            user_hash = f.read().strip()
        if _is_valid_user_hash(user_hash):
            return user_hash

    hash_str = user_and_hostname_hash()
    user_hash = hashlib.md5(hash_str.encode()).hexdigest()[:USER_HASH_LENGTH]
    if not _is_valid_user_hash(user_hash):
        # A fallback in case the hash is invalid.
        user_hash = uuid.uuid4().hex[:USER_HASH_LENGTH]
    os.makedirs(os.path.dirname(_USER_HASH_FILE), exist_ok=True)
    with open(_USER_HASH_FILE, 'w') as f:
        f.write(user_hash)
    return user_hash


def truncate_and_hash_cluster_name(cluster_name: str) -> str:
    if len(cluster_name) < 15:
        return cluster_name
    return cluster_name[:10] + hashlib.md5(
        cluster_name.encode()).hexdigest()[:CLUSTER_NAME_HASH_LENGTH]


def get_global_job_id(job_timestamp: str,
                      cluster_name: Optional[str],
                      job_id: str,
                      task_id: Optional[int] = None) -> str:
    """Returns a unique job run id for each job run.

    A job run is defined as the lifetime of a job that has been launched.
    """
    global_job_id = f'{job_timestamp}_{cluster_name}_id-{job_id}'
    if task_id is not None:
        global_job_id += f'-{task_id}'
    return global_job_id


class Backoff:
    """Exponential backoff with jittering."""
    MULTIPLIER = 1.6
    JITTER = 0.4

    def __init__(self, initial_backoff: int = 5, max_backoff_factor: int = 5):
        self._initial = True
        self._backoff = 0.0
        self._inital_backoff = initial_backoff
        self._max_backoff = max_backoff_factor * self._inital_backoff

    # https://github.com/grpc/grpc/blob/2d4f3c56001cd1e1f85734b2f7c5ce5f2797c38a/doc/connection-backoff.md
    # https://github.com/grpc/grpc/blob/5fc3ff82032d0ebc4bf252a170ebe66aacf9ed9d/src/core/lib/backoff/backoff.cc

    def current_backoff(self) -> float:
        """Backs off once and returns the current backoff in seconds."""
        if self._initial:
            self._initial = False
            self._backoff = min(self._inital_backoff, self._max_backoff)
        else:
            self._backoff = min(self._backoff * self.MULTIPLIER,
                                self._max_backoff)
        self._backoff += random.uniform(-self.JITTER * self._backoff,
                                        self.JITTER * self._backoff)
        return self._backoff


def get_pretty_entry_point() -> str:
    """Returns the prettified entry point of this process (sys.argv).

    Example return values:
        $ sky launch app.yaml  # 'sky launch app.yaml'
        $ sky gpunode  # 'sky gpunode'
        $ python examples/app.py  # 'app.py'
    """
    argv = sys.argv
    basename = os.path.basename(argv[0])
    if basename == 'sky':
        # Turn '/.../anaconda/envs/py36/bin/sky' into 'sky', but keep other
        # things like 'examples/app.py'.
        argv[0] = basename
    return ' '.join(argv)


def user_and_hostname_hash() -> str:
    """Returns a string containing <user>-<hostname hash last 4 chars>.

    For uniquefying user clusters on shared-account cloud providers. Also used
    for AWS security group.

    Using uuid.getnode() instead of gethostname() is incorrect; observed to
    collide on Macs.

    NOTE: BACKWARD INCOMPATIBILITY NOTES

    Changing this string will render AWS clusters shown in `sky status`
    unreusable and potentially cause leakage:

    - If a cluster is STOPPED, any command restarting it (`sky launch`, `sky
      start`) will launch a NEW cluster.
    - If a cluster is UP, a `sky launch` command reusing it will launch a NEW
      cluster. The original cluster will be stopped and thus leaked from Sky's
      perspective.
    - `sky down/stop/exec` on these pre-change clusters still works, if no new
      clusters with the same name have been launched.

    The reason is AWS security group names are derived from this string, and
    thus changing the SG name makes these clusters unrecognizable.
    """
    hostname_hash = hashlib.md5(socket.gethostname().encode()).hexdigest()[-4:]
    return f'{getpass.getuser()}-{hostname_hash}'


def read_yaml(path) -> Dict[str, Any]:
    with open(path, 'r') as f:
        config = yaml.safe_load(f)
    return config


def read_yaml_all(path: str) -> List[Dict[str, Any]]:
    with open(path, 'r') as f:
        config = yaml.safe_load_all(f)
        configs = list(config)
        if not configs:
            # Empty YAML file.
            return [{}]
        return configs


def dump_yaml(path, config) -> None:
    with open(path, 'w') as f:
        f.write(dump_yaml_str(config))


def dump_yaml_str(config):
    # https://github.com/yaml/pyyaml/issues/127
    class LineBreakDumper(yaml.SafeDumper):

        def write_line_break(self, data=None):
            super().write_line_break(data)
            if len(self.indents) == 1:
                super().write_line_break()

    if isinstance(config, list):
        dump_func = yaml.dump_all
    else:
        dump_func = yaml.dump
    return dump_func(config,
                     Dumper=LineBreakDumper,
                     sort_keys=False,
                     default_flow_style=False)


def make_decorator(cls, name_or_fn: Union[str, Callable], **ctx_kwargs):
    """Make the cls a decorator.

    class cls:
        def __init__(self, name, **kwargs):
            pass
        def __enter__(self):
            pass
        def __exit__(self, exc_type, exc_value, traceback):
            pass

    Args:
        name_or_fn: The name of the event or the function to be wrapped.
        message: The message attached to the event.
    """
    if isinstance(name_or_fn, str):

        def _wrapper(f):

            @functools.wraps(f)
            def _record(*args, **kwargs):
                nonlocal name_or_fn
                with cls(name_or_fn, **ctx_kwargs):
                    return f(*args, **kwargs)

            return _record

        return _wrapper
    else:
        if not inspect.isfunction(name_or_fn):
            raise ValueError(
                'Should directly apply the decorator to a function.')

        @functools.wraps(name_or_fn)
        def _record(*args, **kwargs):
            nonlocal name_or_fn
            f = name_or_fn
            func_name = getattr(f, '__qualname__', f.__name__)
            module_name = getattr(f, '__module__', '')
            if module_name:
                full_name = f'{module_name}.{func_name}'
            else:
                full_name = func_name
            with cls(full_name, **ctx_kwargs):
                return f(*args, **kwargs)

        return _record


def retry(method, max_retries=3, initial_backoff=1):
    """Retry a function up to max_retries times with backoff between retries."""

    @functools.wraps(method)
    def method_with_retries(*args, **kwargs):
        backoff = Backoff(initial_backoff)
        try_count = 0
        while try_count < max_retries:
            try:
                return method(*args, **kwargs)
            except Exception as e:  # pylint: disable=broad-except
                try_count += 1
                if try_count < max_retries:
                    logger.warning(f'Caught {e}. Retrying.')
                    time.sleep(backoff.current_backoff())
                else:
                    raise

    return method_with_retries


def encode_payload(payload: Any) -> str:
    """Encode a payload to make it more robust for parsing.

    This makes message transfer more robust to any additional strings added to
    the message during transfer.

    An example message that is polluted by the system warning:
    "LC_ALL: cannot change locale (en_US.UTF-8)\n<sky-payload>hello, world</sky-payload>" # pylint: disable=line-too-long

    Args:
        payload: A str, dict or list to be encoded.

    Returns:
        A string that is encoded from the payload.
    """
    payload_str = json.dumps(payload)
    payload_str = _PAYLOAD_STR.format(payload_str)
    return payload_str


def decode_payload(payload_str: str) -> Any:
    """Decode a payload string.

    Args:
        payload_str: A string that is encoded from a payload.

    Returns:
        A str, dict or list that is decoded from the payload string.
    """
    matched = _PAYLOAD_PATTERN.findall(payload_str)
    if not matched:
        raise ValueError(f'Invalid payload string: \n{payload_str}')
    payload_str = matched[0]
    payload = json.loads(payload_str)
    return payload


def class_fullname(cls):
    """Get the full name of a class.

    Example:
        >>> e = sky.exceptions.FetchIPError()
        >>> class_fullname(e.__class__)
        'sky.exceptions.FetchIPError'

    Args:
        cls: The class to get the full name.

    Returns:
        The full name of the class.
    """
    return f'{cls.__module__}.{cls.__name__}'


def format_exception(e: Union[Exception, SystemExit],
                     use_bracket: bool = False) -> str:
    """Format an exception to a string.

    Args:
        e: The exception to format.

    Returns:
        A string that represents the exception.
    """
    bright = colorama.Style.BRIGHT
    reset = colorama.Style.RESET_ALL
    if use_bracket:
        return f'{bright}[{class_fullname(e.__class__)}]{reset} {e}'
    return f'{bright}{class_fullname(e.__class__)}:{reset} {e}'


def remove_color(s: str):
    """Remove color from a string.

    Args:
        s: The string to remove color.

    Returns:
        A string without color.
    """
    return _COLOR_PATTERN.sub('', s)


def remove_file_if_exists(path: str):
    """Delete a file if it exists.

    Args:
        path: The path to the file.
    """
    try:
        os.remove(path)
    except FileNotFoundError:
        logger.debug(f'Tried to remove {path} but failed to find it. Skip.')
        pass


def is_wsl() -> bool:
    """Detect if running under Windows Subsystem for Linux (WSL)."""
    return 'microsoft' in platform.uname()[3].lower()


def find_free_port(start_port: int) -> int:
    """Finds first free local port starting with 'start_port'.

    Returns: a free local port.

    Raises:
      OSError: If no free ports are available.
    """
    for port in range(start_port, 65535):
        with socket.socket(socket.AF_INET, socket.SOCK_STREAM) as s:
            try:
                s.bind(('', port))
                return port
            except OSError:
                pass
    raise OSError('No free ports available.')


def is_valid_env_var(name: str) -> bool:
    """Checks if the task environment variable name is valid."""
<<<<<<< HEAD
    return bool(re.fullmatch(_VALID_ENV_VAR_REGEX, name))
=======
    return bool(re.fullmatch(_VALID_ENV_VAR_REGEX, name))


def format_float(num: Union[float, int], precision: int = 1) -> str:
    """Formats a float to not show decimal point if it is a whole number

    If it is not a whole number, it will show upto precision decimal point."""
    if isinstance(num, int):
        return str(num)
    return '{:.0f}'.format(num) if num.is_integer() else f'{num:.{precision}f}'
>>>>>>> 469a62d9
<|MERGE_RESOLUTION|>--- conflicted
+++ resolved
@@ -415,9 +415,6 @@
 
 def is_valid_env_var(name: str) -> bool:
     """Checks if the task environment variable name is valid."""
-<<<<<<< HEAD
-    return bool(re.fullmatch(_VALID_ENV_VAR_REGEX, name))
-=======
     return bool(re.fullmatch(_VALID_ENV_VAR_REGEX, name))
 
 
@@ -427,5 +424,4 @@
     If it is not a whole number, it will show upto precision decimal point."""
     if isinstance(num, int):
         return str(num)
-    return '{:.0f}'.format(num) if num.is_integer() else f'{num:.{precision}f}'
->>>>>>> 469a62d9
+    return '{:.0f}'.format(num) if num.is_integer() else f'{num:.{precision}f}'