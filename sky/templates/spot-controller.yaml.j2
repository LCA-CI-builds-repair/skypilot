--- conflicted
+++ resolved
@@ -37,14 +37,9 @@
 
 run: |
   python -u -m sky.spot.controller \
-<<<<<<< HEAD
-    {{remote_user_yaml_prefix}}/{{cluster_name}}.yaml \
+    {{remote_user_yaml_prefix}}/{{task_name}-{{uuid}}.yaml \
     --job-id $SKYPILOT_INTERNAL_JOB_ID {% if retry_until_up %}--retry-until-up{% endif %} \
     {% if sync_log %}--sync-log{% endif %}
-=======
-    {{remote_user_yaml_prefix}}/{{task_name}}-{{uuid}}.yaml \
-    --job-id $SKYPILOT_INTERNAL_JOB_ID {% if retry_until_up %}--retry-until-up{% endif %}
->>>>>>> 4f582ec7
 
 envs:
   SKYPILOT_USAGE_USER_ID: {{logging_user_hash}}
