"""AWS Offerings Catalog.

This module loads the service catalog file and can be used to query
instance types and pricing information for AWS.
"""
import os
import typing
from typing import Dict, List, Optional, Tuple

from sky import sky_logging
from sky.clouds.service_catalog import common
<<<<<<< HEAD
from sky.clouds.service_catalog import constants
=======
from sky.utils import ux_utils
>>>>>>> 0e19b7e3

if typing.TYPE_CHECKING:
    from sky.clouds import cloud
    import pandas as pd

logger = sky_logging.init_logger(__name__)

# Keep it synced with the frequency in
# skypilot-catalog/.github/workflows/update-aws-catalog.yml
_PULL_FREQUENCY_HOURS = 7

_df = common.read_catalog('aws/vms.csv',
                          pull_frequency_hours=_PULL_FREQUENCY_HOURS)
_image_df = common.read_catalog('aws/images.csv',
                                pull_frequency_hours=_PULL_FREQUENCY_HOURS)


def _apply_az_mapping(df: 'pd.DataFrame') -> 'pd.DataFrame':
    """Apply the mapping from Availability ID to name."""
    az_mapping_path = common.get_catalog_path('aws/az_mappings.csv')
    if not os.path.exists(az_mapping_path):
        # Fetch az mapping from AWS.
        # pylint: disable=import-outside-toplevel
        import ray
        from sky.clouds.service_catalog.data_fetchers import fetch_aws
        logger.info('Fetching availability zones mapping from AWS...')
        with ux_utils.suppress_output():
            ray.init()
            az_mappings = fetch_aws.fetch_availability_zone_mappings()
        az_mappings.to_csv(az_mapping_path, index=False)
    else:
        az_mappings = common.read_catalog('aws/az_mappings.csv')
    df = df.merge(az_mappings, on=['AvailabilityZone'], how='left')
    df = df.drop(columns=['AvailabilityZone']).rename(
        columns={'AvailabilityZoneName': 'AvailabilityZone'})
    return df


_df = _apply_az_mapping(_df)


def instance_type_exists(instance_type: str) -> bool:
    return common.instance_type_exists_impl(_df, instance_type)


def _filter_catalog_by_area(area: Optional[str]):
    df = _df
    if area is None:
        return df
    df = df[df['Region'].str.startswith(f'{area}-')]
    return df


def validate_region_zone(
        region: Optional[str], zone: Optional[str],
        area: Optional[str]) -> Tuple[Optional[str], Optional[str]]:
    df = _filter_catalog_by_area(area)
    return common.validate_region_zone_impl(df, region, zone)


def accelerator_in_region_or_zone(acc_name: str,
                                  acc_count: int,
                                  area: Optional[str],
                                  region: Optional[str] = None,
                                  zone: Optional[str] = None) -> bool:
    df = _filter_catalog_by_area(area)
    return common.accelerator_in_region_or_zone_impl(df, acc_name, acc_count,
                                                     region, zone)


def get_hourly_cost(instance_type: str,
                    area: Optional[str],
                    region: Optional[str] = None,
                    use_spot: bool = False) -> float:
    """Returns the cost, or the cheapest cost among all zones for spot."""
    df = _filter_catalog_by_area(area)
    return common.get_hourly_cost_impl(df, instance_type, region, use_spot)


def get_vcpus_from_instance_type(instance_type: str) -> Optional[float]:
    return common.get_vcpus_from_instance_type_impl(_df, instance_type)


def get_accelerators_from_instance_type(
        instance_type: str) -> Optional[Dict[str, int]]:
    return common.get_accelerators_from_instance_type_impl(_df, instance_type)


def get_instance_type_for_accelerator(
    acc_name: str,
    acc_count: int,
) -> Tuple[Optional[List[str]], List[str]]:
    """
    Returns a list of instance types satisfying the required count of
    accelerators with sorted prices and a list of candidates with fuzzy search.
    """
    return common.get_instance_type_for_accelerator_impl(df=_df,
                                                         acc_name=acc_name,
                                                         acc_count=acc_count)


def get_region_zones_for_instance_type(
        instance_type: str, use_spot: bool,
        area: Optional[str]) -> List['cloud.Region']:
    area = area or constants.DEFAULT_AREA
    df = _filter_catalog_by_area(area)
    df = df[df['InstanceType'] == instance_type]
    return common.get_region_zones(df, use_spot)


def list_accelerators(gpus_only: bool,
                      name_filter: Optional[str],
                      case_sensitive: bool = True
                     ) -> Dict[str, List[common.InstanceTypeInfo]]:
    """Returns all instance types in AWS offering accelerators."""
    return common.list_accelerators_impl('AWS', _df, gpus_only, name_filter,
                                         case_sensitive)


def get_image_id_from_tag(tag: str, region: Optional[str]) -> Optional[str]:
    """Returns the image id from the tag."""
    return common.get_image_id_from_tag_impl(_image_df, tag, region)


def is_image_tag_valid(tag: str, region: Optional[str]) -> bool:
    """Returns whether the image tag is valid."""
    return common.is_image_tag_valid_impl(_image_df, tag, region)<|MERGE_RESOLUTION|>--- conflicted
+++ resolved
@@ -9,11 +9,8 @@
 
 from sky import sky_logging
 from sky.clouds.service_catalog import common
-<<<<<<< HEAD
 from sky.clouds.service_catalog import constants
-=======
 from sky.utils import ux_utils
->>>>>>> 0e19b7e3
 
 if typing.TYPE_CHECKING:
     from sky.clouds import cloud
