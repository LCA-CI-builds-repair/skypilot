"""SCP: Samsung Cloud Platform.

This module includes the set of functions
to access the SCP catalog and check credentials for the SCP access.
"""

import json
import typing
from typing import Dict, Iterator, List, Optional, Tuple

from sky import clouds
from sky import exceptions
from sky import sky_logging
from sky import status_lib
from sky.clouds import service_catalog
<<<<<<< HEAD
from sky.skylet.providers.scp import scp_utils
from sky.utils import resources_utils
=======
from sky.clouds.utils import scp_utils
>>>>>>> 0f539ddb

if typing.TYPE_CHECKING:
    # Renaming to avoid shadowing variables.
    from sky import resources as resources_lib

_CREDENTIAL_FILES = [
    'scp_credential',
]

logger = sky_logging.init_logger(__name__)

_SCP_MIN_DISK_SIZE_GB = 100
_SCP_MAX_DISK_SIZE_GB = 300


@clouds.CLOUD_REGISTRY.register
class SCP(clouds.Cloud):
    """SCP Cloud."""

    _REPR = 'SCP'

    # SCP has a 28 char limit for cluster name.
    # Reference: https://cloud.samsungsds.com/openapiguide/#/docs
    #            /v2-en-virtual_server-definitions-VirtualServerCreateV3Request
    _MAX_CLUSTER_NAME_LEN_LIMIT = 28
    # MULTI_NODE: Multi-node is not supported by the implementation yet.
    _MULTI_NODE = 'Multi-node is not supported by the SCP Cloud yet.'
    _CLOUD_UNSUPPORTED_FEATURES = {
        clouds.CloudImplementationFeatures.MULTI_NODE: _MULTI_NODE,
        clouds.CloudImplementationFeatures.CLONE_DISK_FROM_CLUSTER:
            (f'Migrating disk is not supported in {_REPR}.'),
        clouds.CloudImplementationFeatures.DOCKER_IMAGE:
            (f'Docker image is not supported in {_REPR}. '
             'You can try running docker command inside the '
             '`run` section in task.yaml.'),
        clouds.CloudImplementationFeatures.SPOT_INSTANCE:
            (f'Spot instances are not supported in {_REPR}.'),
        clouds.CloudImplementationFeatures.CUSTOM_DISK_TIER:
            (f'Custom disk tiers are not supported in {_REPR}.'),
        clouds.CloudImplementationFeatures.OPEN_PORTS:
            (f'Opening ports is not supported in {_REPR}.'),
    }

    _INDENT_PREFIX = '    '

    @classmethod
    def _cloud_unsupported_features(
            cls) -> Dict[clouds.CloudImplementationFeatures, str]:
        return cls._CLOUD_UNSUPPORTED_FEATURES

    @classmethod
    def max_cluster_name_length(cls) -> Optional[int]:
        return cls._MAX_CLUSTER_NAME_LEN_LIMIT

    @classmethod
    def regions(cls) -> List['clouds.Region']:
        return service_catalog.regions(clouds='scp')

    @classmethod
    def regions_with_offering(cls, instance_type: Optional[str],
                              accelerators: Optional[Dict[str, int]],
                              use_spot: bool, region: Optional[str],
                              zone: Optional[str]) -> List[clouds.Region]:

        del accelerators, zone  # unused
        if use_spot:
            return []
        if instance_type is None:
            # Fall back to default regions
            regions = cls.regions()
        else:
            regions = service_catalog.get_region_zones_for_instance_type(
                instance_type, use_spot, 'scp')

        if region is not None:
            regions = [r for r in regions if r.name == region]
        return regions

    @classmethod
    def zones_provision_loop(
        cls,
        *,
        region: str,
        num_nodes: int,
        instance_type: str,
        accelerators: Optional[Dict[str, int]] = None,
        use_spot: bool = False,
    ) -> Iterator[None]:
        del num_nodes  # unused
        regions = cls.regions_with_offering(instance_type,
                                            accelerators,
                                            use_spot,
                                            region=region,
                                            zone=None)
        for r in regions:
            assert r.zones is None, r
            yield r.zones

    def instance_type_to_hourly_cost(self,
                                     instance_type: str,
                                     use_spot: bool,
                                     region: Optional[str] = None,
                                     zone: Optional[str] = None) -> float:
        return service_catalog.get_hourly_cost(instance_type,
                                               use_spot=use_spot,
                                               region=region,
                                               zone=zone,
                                               clouds='scp')

    def accelerators_to_hourly_cost(self,
                                    accelerators: Dict[str, int],
                                    use_spot: bool,
                                    region: Optional[str] = None,
                                    zone: Optional[str] = None) -> float:
        del accelerators, use_spot, region, zone  # unused
        # SCP includes accelerators as part of the instance type.
        return 0.0

    def get_egress_cost(self, num_gigabytes: float) -> float:
        return 0.0

    def is_same_cloud(self, other: clouds.Cloud) -> bool:
        # Returns true if the two clouds are the same cloud type.
        return isinstance(other, SCP)

    @classmethod
    def get_default_instance_type(
            cls,
            cpus: Optional[str] = None,
            memory: Optional[str] = None,
            disk_tier: Optional[resources_utils.DiskTier] = None
    ) -> Optional[str]:
        return service_catalog.get_default_instance_type(cpus=cpus,
                                                         memory=memory,
                                                         disk_tier=disk_tier,
                                                         clouds='scp')

    @classmethod
    def get_accelerators_from_instance_type(
        cls,
        instance_type: str,
    ) -> Optional[Dict[str, int]]:
        return service_catalog.get_accelerators_from_instance_type(
            instance_type, clouds='scp')

    @classmethod
    def get_vcpus_mem_from_instance_type(
        cls,
        instance_type: str,
    ) -> Tuple[Optional[float], Optional[float]]:
        return service_catalog.get_vcpus_mem_from_instance_type(instance_type,
                                                                clouds='scp')

    @classmethod
    def get_zone_shell_cmd(cls) -> Optional[str]:
        return None

    def make_deploy_resources_variables(
            self, resources: 'resources_lib.Resources',
            cluster_name_on_cloud: str, region: 'clouds.Region',
            zones: Optional[List['clouds.Zone']]) -> Dict[str, Optional[str]]:
        del cluster_name_on_cloud  # Unused.
        assert zones is None, 'SCP does not support zones.'

        r = resources
        acc_dict = self.get_accelerators_from_instance_type(r.instance_type)

        if acc_dict is not None:
            custom_resources = json.dumps(acc_dict, separators=(',', ':'))
        else:
            custom_resources = None
        image_id = self._get_image_id(r.image_id, region.name, r.instance_type)
        return {
            'instance_type': resources.instance_type,
            'custom_resources': custom_resources,
            'region': region.name,
            'image_id': image_id,
        }

    @classmethod
    def _get_image_id(
        cls,
        image_id: Optional[Dict[Optional[str], str]],
        region_name: str,
        instance_type: str,
    ) -> str:

        if image_id is None:
            return cls._get_default_ami(region_name, instance_type)
        if None in image_id:
            image_id_str = image_id[None]
        else:
            assert region_name in image_id, image_id
            image_id_str = image_id[region_name]
        if image_id_str.startswith('skypilot:'):
            image_id_str = service_catalog.get_image_id_from_tag(image_id_str,
                                                                 region_name,
                                                                 clouds='scp')
            if image_id_str is None:
                # Raise ResourcesUnavailableError to make sure the failover
                # in CloudVMRayBackend will be correctly triggered.
                # TODO(zhwu): This is a information leakage to the cloud
                # implementor, we need to find a better way to handle this.
                raise exceptions.ResourcesUnavailableError(
                    f'No image found for region {region_name}')
        return image_id_str

    @classmethod
    def _get_default_ami(cls, region_name: str, instance_type: str) -> str:
        acc = cls.get_accelerators_from_instance_type(instance_type)
        image_id = service_catalog.get_image_id_from_tag('skypilot:ubuntu-2004',
                                                         region_name,
                                                         clouds='scp')
        if acc is not None:
            assert len(acc) == 1, acc
            image_id = service_catalog.get_image_id_from_tag(
                'skypilot:gpu-ubuntu-1804', region_name, clouds='scp')
        if image_id is not None:
            return image_id
        # Raise ResourcesUnavailableError to make sure the failover in
        # CloudVMRayBackend will be correctly triggered.
        # TODO(zhwu): This is a information leakage to the cloud implementor,
        # we need to find a better way to handle this.
        raise exceptions.ResourcesUnavailableError(
            'No image found in catalog for region '
            f'{region_name}. Try setting a valid image_id.')

    def _get_feasible_launchable_resources(
        self, resources: 'resources_lib.Resources'
    ) -> Tuple[List['resources_lib.Resources'], List[str]]:
        # Check if the host VM satisfies the min/max disk size limits.
        is_allowed = self._is_disk_size_allowed(resources)
        if not is_allowed:
            return ([], [])
        if resources.instance_type is not None:
            assert resources.is_launchable(), resources
            # Accelerators are part of the instance type in SCP Cloud
            resources = resources.copy(accelerators=None)
            return ([resources], [])

        def _make(instance_list):
            resource_list = []
            for instance_type in instance_list:
                r = resources.copy(
                    cloud=SCP(),
                    instance_type=instance_type,
                    # Setting this to None as SCP doesn't separately bill /
                    # attach the accelerators.  Billed as part of the VM type.
                    accelerators=None,
                    cpus=None,
                    memory=None,
                )
                resource_list.append(r)
            return resource_list

            # Currently, handle a filter on accelerators only.

        accelerators = resources.accelerators
        if accelerators is None:
            # Return a default instance type with the given number of vCPUs.
            default_instance_type = SCP.get_default_instance_type(
                cpus=resources.cpus,
                memory=resources.memory,
                disk_tier=resources.disk_tier)
            if default_instance_type is None:
                return ([], [])
            else:
                return (_make([default_instance_type]), [])

        assert len(accelerators) == 1, resources
        acc, acc_count = list(accelerators.items())[0]
        (instance_list, fuzzy_candidate_list
        ) = service_catalog.get_instance_type_for_accelerator(
            acc,
            acc_count,
            use_spot=resources.use_spot,
            cpus=resources.cpus,
            memory=resources.memory,
            region=resources.region,
            zone=resources.zone,
            clouds='scp')
        if instance_list is None:
            return ([], fuzzy_candidate_list)
        return (_make(instance_list), fuzzy_candidate_list)

    @classmethod
    def check_credentials(cls) -> Tuple[bool, Optional[str]]:
        try:
            scp_utils.SCPClient().list_instances()
        except (AssertionError, KeyError, scp_utils.SCPClientError):
            return False, (
                'Failed to access SCP with credentials. '
                'To configure credentials, see: '
                'https://cloud.samsungsds.com/openapiguide\n'
                f'{cls._INDENT_PREFIX}Generate API key and add the '
                'following line to ~/.scp/scp_credential:\n'
                f'{cls._INDENT_PREFIX}  access_key = [YOUR API ACCESS KEY]\n'
                f'{cls._INDENT_PREFIX}  secret_key = [YOUR API SECRET KEY]\n'
                f'{cls._INDENT_PREFIX}  project_id = [YOUR PROJECT ID]')

        return True, None

    def get_credential_file_mounts(self) -> Dict[str, str]:
        return {
            f'~/.scp/{filename}': f'~/.scp/{filename}'
            for filename in _CREDENTIAL_FILES
        }

    @classmethod
    def get_current_user_identity(cls) -> Optional[List[str]]:
        # TODO(jgoo1): Implement get_current_user_identity for SCP
        return None

    def instance_type_exists(self, instance_type: str) -> bool:
        return service_catalog.instance_type_exists(instance_type, 'scp')

    def validate_region_zone(self, region: Optional[str], zone: Optional[str]):
        return service_catalog.validate_region_zone(region, zone, clouds='scp')

    def accelerator_in_region_or_zone(self,
                                      accelerator: str,
                                      acc_count: int,
                                      region: Optional[str] = None,
                                      zone: Optional[str] = None) -> bool:
        return service_catalog.accelerator_in_region_or_zone(
            accelerator, acc_count, region, zone, 'scp')

    @staticmethod
    def _is_disk_size_allowed(resources):
        if (resources.disk_size and
            (resources.disk_size < _SCP_MIN_DISK_SIZE_GB or
             resources.disk_size > _SCP_MAX_DISK_SIZE_GB)):
            logger.info(f'In SCP, the disk size must range between'
                        f' {_SCP_MIN_DISK_SIZE_GB} GB '
                        f'and {_SCP_MAX_DISK_SIZE_GB} GB. '
                        f'Input: {resources.disk_size}')
            return False
        return True

    @classmethod
    def query_status(cls, name: str, tag_filters: Dict[str, str],
                     region: Optional[str], zone: Optional[str],
                     **kwargs) -> List[status_lib.ClusterStatus]:
        del tag_filters, region, zone, kwargs  # Unused.

        # TODO: Multi-node is not supported yet.

        status_map = {
            'CREATING': status_lib.ClusterStatus.INIT,
            'EDITING': status_lib.ClusterStatus.INIT,
            'RUNNING': status_lib.ClusterStatus.UP,
            'STARTING': status_lib.ClusterStatus.INIT,
            'RESTARTING': status_lib.ClusterStatus.INIT,
            'STOPPING': status_lib.ClusterStatus.STOPPED,
            'STOPPED': status_lib.ClusterStatus.STOPPED,
            'TERMINATING': None,
            'TERMINATED': None,
        }
        status_list = []
        vms = scp_utils.SCPClient().list_instances()
        for node in vms:
            if node['virtualServerName'] == name:
                node_status = status_map[node['virtualServerState']]
                if node_status is not None:
                    status_list.append(node_status)
        return status_list<|MERGE_RESOLUTION|>--- conflicted
+++ resolved
@@ -13,12 +13,8 @@
 from sky import sky_logging
 from sky import status_lib
 from sky.clouds import service_catalog
-<<<<<<< HEAD
-from sky.skylet.providers.scp import scp_utils
+from sky.clouds.utils import scp_utils
 from sky.utils import resources_utils
-=======
-from sky.clouds.utils import scp_utils
->>>>>>> 0f539ddb
 
 if typing.TYPE_CHECKING:
     # Renaming to avoid shadowing variables.
