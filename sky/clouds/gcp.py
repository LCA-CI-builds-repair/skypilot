"""Google Cloud Platform."""
import functools
import json
import os
import re
import subprocess
import time
import typing
from typing import Dict, Iterator, List, Optional, Set, Tuple

import colorama

from sky import clouds
from sky import exceptions
from sky import sky_logging
from sky import status_lib
from sky.adaptors import gcp
from sky.clouds import service_catalog
from sky.clouds.utils import gcp_utils
from sky.skylet import log_lib
from sky.utils import common_utils
from sky.utils import subprocess_utils
from sky.utils import ux_utils

if typing.TYPE_CHECKING:
    from sky import resources

logger = sky_logging.init_logger(__name__)

# Env var pointing to any service account key. If it exists, this path takes
# priority over the DEFAULT_GCP_APPLICATION_CREDENTIAL_PATH below, and will be
# used instead for SkyPilot-launched instances. This is the same behavior as
# gcloud:
# https://cloud.google.com/docs/authentication/provide-credentials-adc#local-key
_GCP_APPLICATION_CREDENTIAL_ENV = 'GOOGLE_APPLICATION_CREDENTIALS'
# NOTE: do not expanduser() on this path. It's used as a destination path on the
# remote cluster.
DEFAULT_GCP_APPLICATION_CREDENTIAL_PATH: str = (
    '~/.config/gcloud/'
    'application_default_credentials.json')

# TODO(wei-lin): config_default may not be the config in use.
# See: https://github.com/skypilot-org/skypilot/pull/1539
# NOTE: do not expanduser() on this path. It's used as a destination path on the
# remote cluster.
GCP_CONFIG_PATH = '~/.config/gcloud/configurations/config_default'
# Do not place the backup under the gcloud config directory, as ray
# autoscaler can overwrite that directory on the remote nodes.
# NOTE: do not expanduser() on this path. It's used as a destination path on the
# remote cluster.
GCP_CONFIG_SKY_BACKUP_PATH = '~/.sky/.sky_gcp_config_default'

# Minimum set of files under ~/.config/gcloud that grant GCP access.
_CREDENTIAL_FILES = [
    'credentials.db',
    'access_tokens.db',
    'configurations',
    'legacy_credentials',
    'active_config',
]

# NOTE: do not expanduser() on this path. It's used as a destination path on the
# remote cluster.
_GCLOUD_INSTALLATION_LOG = '~/.sky/logs/gcloud_installation.log'
_GCLOUD_VERSION = '424.0.0'
# Need to be run with /bin/bash
# We factor out the installation logic to keep it align in both spot
# controller and cloud stores.
GOOGLE_SDK_INSTALLATION_COMMAND: str = f'pushd /tmp &>/dev/null && \
    {{ gcloud --help > /dev/null 2>&1 || \
    {{ mkdir -p {os.path.dirname(_GCLOUD_INSTALLATION_LOG)} && \
    wget --quiet https://dl.google.com/dl/cloudsdk/channels/rapid/downloads/google-cloud-sdk-{_GCLOUD_VERSION}-linux-x86_64.tar.gz > {_GCLOUD_INSTALLATION_LOG} && \
    tar xzf google-cloud-sdk-{_GCLOUD_VERSION}-linux-x86_64.tar.gz >> {_GCLOUD_INSTALLATION_LOG} && \
    rm -rf ~/google-cloud-sdk >> {_GCLOUD_INSTALLATION_LOG}  && \
    mv google-cloud-sdk ~/ && \
    ~/google-cloud-sdk/install.sh -q >> {_GCLOUD_INSTALLATION_LOG} 2>&1 && \
    echo "source ~/google-cloud-sdk/path.bash.inc > /dev/null 2>&1" >> ~/.bashrc && \
    source ~/google-cloud-sdk/path.bash.inc >> {_GCLOUD_INSTALLATION_LOG} 2>&1; }}; }} && \
    {{ cp {GCP_CONFIG_SKY_BACKUP_PATH} {GCP_CONFIG_PATH} > /dev/null 2>&1 || true; }} && \
    popd &>/dev/null'

# TODO(zhwu): Move the default AMI size to the catalog instead.
DEFAULT_GCP_IMAGE_GB = 50

# Firewall rule name for user opened ports.
USER_PORTS_FIREWALL_RULE_NAME = 'sky-ports-{}'

# UX message when image not found in GCP.
# pylint: disable=line-too-long
_IMAGE_NOT_FOUND_UX_MESSAGE = (
    'Image {image_id!r} not found in GCP.\n'
    '\nTo find GCP images: https://cloud.google.com/compute/docs/images\n'
    f'Format: {colorama.Style.BRIGHT}projects/<project-id>/global/images/<image-name>{colorama.Style.RESET_ALL}\n'
    'Example: projects/deeplearning-platform-release/global/images/common-cpu-v20230615-debian-11-py310\n'
    '\nTo find machine images: https://cloud.google.com/compute/docs/machine-images\n'
    f'Format: {colorama.Style.BRIGHT}projects/<project-id>/global/machineImages/<machine-image-name>{colorama.Style.RESET_ALL}\n'
    f'\nYou can query image id using: {colorama.Style.BRIGHT}gcloud compute images list --project <project-id> --no-standard-images{colorama.Style.RESET_ALL}'
    f'\nTo query common AI images: {colorama.Style.BRIGHT}gcloud compute images list --project deeplearning-platform-release | less{colorama.Style.RESET_ALL}'
)


def _run_output(cmd):
    proc = subprocess.run(cmd,
                          shell=True,
                          check=True,
                          stderr=subprocess.PIPE,
                          stdout=subprocess.PIPE)
    return proc.stdout.decode('ascii')


def is_api_disabled(endpoint: str, project_id: str) -> bool:
    proc = subprocess.run((f'gcloud services list --project {project_id} '
                           f' | grep {endpoint}.googleapis.com'),
                          check=False,
                          shell=True,
                          stderr=subprocess.PIPE,
                          stdout=subprocess.PIPE)
    return proc.returncode != 0


@clouds.CLOUD_REGISTRY.register
class GCP(clouds.Cloud):
    """Google Cloud Platform."""

    _REPR = 'GCP'

    # GCP has a 63 char limit; however, Ray autoscaler adds many
    # characters. Through testing, this is the maximum length for the Sky
    # cluster name on GCP.  Ref:
    # https://cloud.google.com/compute/docs/naming-resources#resource-name-format
    # NOTE: actually 37 is maximum for a single-node cluster which gets the
    # suffix '-head', but 35 for a multinode cluster because workers get the
    # suffix '-worker'. Here we do not distinguish these cases and take the
    # lower limit.
    _MAX_CLUSTER_NAME_LEN_LIMIT = 35

    _INDENT_PREFIX = '    '
    _DEPENDENCY_HINT = (
        'GCP tools are not installed. Run the following commands:\n'
        # Install the Google Cloud SDK:
        f'{_INDENT_PREFIX}  $ pip install google-api-python-client\n'
        f'{_INDENT_PREFIX}  $ conda install -c conda-forge '
        'google-cloud-sdk -y')

    _CREDENTIAL_HINT = (
        'Run the following commands:\n'
        # This authenticates the CLI to make `gsutil` work:
        f'{_INDENT_PREFIX}  $ gcloud init\n'
        # This will generate
        # ~/.config/gcloud/application_default_credentials.json.
        f'{_INDENT_PREFIX}  $ gcloud auth application-default login\n'
        f'{_INDENT_PREFIX}For more info: '
        'https://skypilot.readthedocs.io/en/latest/getting-started/installation.html#google-cloud-platform-gcp'  # pylint: disable=line-too-long
    )
    _APPLICATION_CREDENTIAL_HINT = (
        'Run the following commands:\n'
        f'{_INDENT_PREFIX}  $ gcloud auth application-default login\n'
        f'{_INDENT_PREFIX}Or set the environment variable GOOGLE_APPLICATION_CREDENTIALS '
        'to the path of your service account key file.\n'
        f'{_INDENT_PREFIX}For more info: '
        'https://skypilot.readthedocs.io/en/latest/getting-started/installation.html#google-cloud-platform-gcp'  # pylint: disable=line-too-long
    )

<<<<<<< HEAD
    PROVISIONER_VERSION = clouds.ProvisionerVersion.SKYPILOT

    def __init__(self):
        super().__init__()

        self._list_reservations_cache = None

=======
>>>>>>> d063af8a
    @classmethod
    def _cloud_unsupported_features(
            cls) -> Dict[clouds.CloudImplementationFeatures, str]:
        return {}

    @classmethod
    def max_cluster_name_length(cls) -> Optional[int]:
        return cls._MAX_CLUSTER_NAME_LEN_LIMIT

    #### Regions/Zones ####
    @classmethod
    def regions_with_offering(cls, instance_type: str,
                              accelerators: Optional[Dict[str, int]],
                              use_spot: bool, region: Optional[str],
                              zone: Optional[str]) -> List[clouds.Region]:
        if accelerators is None:
            regions = service_catalog.get_region_zones_for_instance_type(
                instance_type, use_spot, clouds='gcp')
        else:
            assert len(accelerators) == 1, accelerators
            acc = list(accelerators.keys())[0]
            acc_count = list(accelerators.values())[0]
            acc_regions = service_catalog.get_region_zones_for_accelerators(
                acc, acc_count, use_spot, clouds='gcp')
            if instance_type is None:
                regions = acc_regions
            elif instance_type == 'TPU-VM':
                regions = acc_regions
            else:
                vm_regions = service_catalog.get_region_zones_for_instance_type(
                    instance_type, use_spot, clouds='gcp')
                # Find the intersection between `acc_regions` and `vm_regions`.
                regions = []
                for r1 in acc_regions:
                    for r2 in vm_regions:
                        if r1.name != r2.name:
                            continue
                        assert r1.zones is not None, r1
                        assert r2.zones is not None, r2
                        zones = []
                        for z1 in r1.zones:
                            for z2 in r2.zones:
                                if z1.name == z2.name:
                                    zones.append(z1)
                        if zones:
                            regions.append(r1.set_zones(zones))
                        break

        if region is not None:
            regions = [r for r in regions if r.name == region]
        if zone is not None:
            for r in regions:
                assert r.zones is not None, r
                r.set_zones([z for z in r.zones if z.name == zone])
            regions = [r for r in regions if r.zones]
        return regions

    @classmethod
    def zones_provision_loop(
        cls,
        *,
        region: str,
        num_nodes: int,
        instance_type: str,
        accelerators: Optional[Dict[str, int]] = None,
        use_spot: bool = False,
    ) -> Iterator[List[clouds.Zone]]:
        del num_nodes  # Unused.
        regions = cls.regions_with_offering(instance_type,
                                            accelerators,
                                            use_spot,
                                            region=region,
                                            zone=None)
        # GCP provisioner currently takes 1 zone per request.
        for r in regions:
            assert r.zones is not None, r
            for zone in r.zones:
                yield [zone]

    @classmethod
    def get_zone_shell_cmd(cls) -> Optional[str]:
        # The command for getting the current zone is from:
        # https://cloud.google.com/compute/docs/metadata/querying-metadata
        command_str = (
            'curl -s http://metadata.google.internal/computeMetadata/v1/instance/zone'  # pylint: disable=line-too-long
            ' -H "Metadata-Flavor: Google" | awk -F/ \'{print $4}\'')
        return command_str

    #### Normal methods ####

    def instance_type_to_hourly_cost(self,
                                     instance_type: str,
                                     use_spot: bool,
                                     region: Optional[str] = None,
                                     zone: Optional[str] = None) -> float:
        return service_catalog.get_hourly_cost(instance_type,
                                               use_spot=use_spot,
                                               region=region,
                                               zone=zone,
                                               clouds='gcp')

    def accelerators_to_hourly_cost(self,
                                    accelerators: Dict[str, int],
                                    use_spot: bool,
                                    region: Optional[str] = None,
                                    zone: Optional[str] = None) -> float:
        assert len(accelerators) == 1, accelerators
        acc, acc_count = list(accelerators.items())[0]
        return service_catalog.get_accelerator_hourly_cost(acc,
                                                           acc_count,
                                                           use_spot=use_spot,
                                                           region=region,
                                                           zone=zone,
                                                           clouds='gcp')

    def get_egress_cost(self, num_gigabytes: float):
        # In general, query this from the cloud:
        #   https://cloud.google.com/storage/pricing#network-pricing
        # NOTE: egress to worldwide (excl. China, Australia).
        if num_gigabytes <= 1024:
            return 0.12 * num_gigabytes
        elif num_gigabytes <= 1024 * 10:
            return 0.11 * num_gigabytes
        else:
            return 0.08 * num_gigabytes

    def is_same_cloud(self, other):
        return isinstance(other, GCP)

    @classmethod
    def _is_machine_image(cls, image_id: str) -> bool:
        find_machine = re.match(r'projects/.*/.*/machineImages/.*', image_id)
        return find_machine is not None

    @classmethod
    @functools.lru_cache(maxsize=1)
    def _get_image_size(cls, image_id: str) -> float:
        if image_id.startswith('skypilot:'):
            return DEFAULT_GCP_IMAGE_GB
        try:
            compute = gcp.build('compute',
                                'v1',
                                credentials=None,
                                cache_discovery=False)
        except gcp.credential_error_exception():
            return DEFAULT_GCP_IMAGE_GB
        try:
            image_attrs = image_id.split('/')
            if len(image_attrs) == 1:
                with ux_utils.print_exception_no_traceback():
                    raise ValueError(
                        _IMAGE_NOT_FOUND_UX_MESSAGE.format(image_id=image_id))
            project = image_attrs[1]
            image_name = image_attrs[-1]
            # We support both GCP's Machine Images and Custom Images, both
            # of which are specified with the image_id field. We will
            # distinguish them by checking if the image_id contains
            # 'machineImages'.
            if cls._is_machine_image(image_id):
                image_infos = compute.machineImages().get(
                    project=project, machineImage=image_name).execute()
                # The VM launching in a different region than the machine
                # image is supported by GCP, so we do not need to check the
                # storageLocations.
                return float(
                    image_infos['instanceProperties']['disks'][0]['diskSizeGb'])
            else:
                start = time.time()
                image_infos = compute.images().get(project=project,
                                                   image=image_name).execute()
                logger.debug(f'GCP image get took {time.time() - start:.2f}s')
                return float(image_infos['diskSizeGb'])
        except gcp.http_error_exception() as e:
            if e.resp.status == 403:
                with ux_utils.print_exception_no_traceback():
                    raise ValueError('Not able to access the image '
                                     f'{image_id!r}') from None
            if e.resp.status == 404:
                with ux_utils.print_exception_no_traceback():
                    raise ValueError(
                        _IMAGE_NOT_FOUND_UX_MESSAGE.format(
                            image_id=image_id)) from None
            raise

    @classmethod
    def get_image_size(cls, image_id: str, region: Optional[str]) -> float:
        del region  # Unused.
        return cls._get_image_size(image_id)

    @classmethod
    def get_default_instance_type(
            cls,
            cpus: Optional[str] = None,
            memory: Optional[str] = None,
            disk_tier: Optional[str] = None) -> Optional[str]:
        return service_catalog.get_default_instance_type(cpus=cpus,
                                                         memory=memory,
                                                         disk_tier=disk_tier,
                                                         clouds='gcp')

    def make_deploy_resources_variables(
            self, resources: 'resources.Resources', cluster_name_on_cloud: str,
            region: 'clouds.Region',
            zones: Optional[List['clouds.Zone']]) -> Dict[str, Optional[str]]:
        assert zones is not None, (region, zones)

        region_name = region.name
        zone_name = zones[0].name

        # gcloud compute images list \
        # --project deeplearning-platform-release \
        # --no-standard-images
        # We use the debian image, as the ubuntu image has some connectivity
        # issue when first booted.
        image_id = 'skypilot:cpu-debian-11'

        r = resources
        # Find GPU spec, if any.
        resources_vars = {
            'instance_type': r.instance_type,
            'region': region_name,
            'zones': zone_name,
            'gpu': None,
            'gpu_count': None,
            'tpu': None,
            'tpu_vm': False,
            'custom_resources': None,
            'use_spot': r.use_spot,
        }
        accelerators = r.accelerators
        if accelerators is not None:
            assert len(accelerators) == 1, r
            acc, acc_count = list(accelerators.items())[0]
            resources_vars['custom_resources'] = json.dumps(accelerators,
                                                            separators=(',',
                                                                        ':'))
            if 'tpu' in acc:
                resources_vars['tpu_type'] = acc.replace('tpu-', '')
                assert r.accelerator_args is not None, r

                resources_vars['tpu_vm'] = r.accelerator_args.get('tpu_vm')
                resources_vars['runtime_version'] = r.accelerator_args[
                    'runtime_version']
                resources_vars['tpu_name'] = r.accelerator_args.get('tpu_name')
            else:
                # Convert to GCP names:
                # https://cloud.google.com/compute/docs/gpus
                if acc in ('A100-80GB', 'L4'):
                    # A100-80GB and L4 have a different name pattern.
                    resources_vars['gpu'] = 'nvidia-{}'.format(acc.lower())
                else:
                    resources_vars['gpu'] = 'nvidia-tesla-{}'.format(
                        acc.lower())
                resources_vars['gpu_count'] = acc_count
                if acc == 'K80':
                    # Though the image is called cu113, it actually has later
                    # versions of CUDA as noted below.
                    # CUDA driver version 470.57.02, CUDA Library 11.4
                    image_id = 'skypilot:k80-debian-10'
                else:
                    # CUDA driver version 535.86.10, CUDA Library 12.2
                    image_id = 'skypilot:gpu-debian-11'

        if resources.image_id is not None and resources.extract_docker_image(
        ) is None:
            if None in resources.image_id:
                image_id = resources.image_id[None]
            else:
                assert region_name in resources.image_id, resources.image_id
                image_id = resources.image_id[region_name]
        if image_id.startswith('skypilot:'):
            image_id = service_catalog.get_image_id_from_tag(image_id,
                                                             clouds='gcp')

        assert image_id is not None, (image_id, r)
        resources_vars['image_id'] = image_id
        resources_vars['machine_image'] = None

        if self._is_machine_image(image_id):
            resources_vars['machine_image'] = image_id
            resources_vars['image_id'] = None

        resources_vars['disk_tier'] = GCP._get_disk_type(r.disk_tier)

        firewall_rule = None
        if resources.ports is not None:
            firewall_rule = (
                USER_PORTS_FIREWALL_RULE_NAME.format(cluster_name_on_cloud))
        resources_vars['firewall_rule'] = firewall_rule

        return resources_vars

    def _get_feasible_launchable_resources(
        self, resources: 'resources.Resources'
    ) -> Tuple[List['resources.Resources'], List[str]]:
        if resources.instance_type is not None:
            assert resources.is_launchable(), resources
            return ([resources], [])

        if resources.accelerators is None:
            # Return a default instance type with the given number of vCPUs.
            host_vm_type = GCP.get_default_instance_type(
                cpus=resources.cpus,
                memory=resources.memory,
                disk_tier=resources.disk_tier)
            if host_vm_type is None:
                return ([], [])
            else:
                r = resources.copy(
                    cloud=GCP(),
                    instance_type=host_vm_type,
                    accelerators=None,
                    cpus=None,
                    memory=None,
                )
                return ([r], [])

        use_tpu_vm = False
        if resources.accelerator_args is not None:
            use_tpu_vm = resources.accelerator_args.get('tpu_vm', False)

        # Find instance candidates to meet user's requirements
        assert len(resources.accelerators.items()
                  ) == 1, 'cannot handle more than one accelerator candidates.'
        acc, acc_count = list(resources.accelerators.items())[0]

        # For TPU VMs, the instance type is fixed to 'TPU-VM'. However, we still
        # need to call the below function to get the fuzzy candidate list.
        (instance_list, fuzzy_candidate_list
        ) = service_catalog.get_instance_type_for_accelerator(
            acc,
            acc_count,
            cpus=resources.cpus if not use_tpu_vm else None,
            memory=resources.memory if not use_tpu_vm else None,
            use_spot=resources.use_spot,
            region=resources.region,
            zone=resources.zone,
            clouds='gcp')

        if instance_list is None:
            return ([], fuzzy_candidate_list)
        assert len(
            instance_list
        ) == 1, f'More than one instance type matched, {instance_list}'

        if use_tpu_vm:
            host_vm_type = 'TPU-VM'
            # FIXME(woosuk, wei-lin): This leverages the fact that TPU VMs
            # have 96 vCPUs, and 240 vCPUs for tpu-v4. We need to move
            # this to service catalog, instead.
            num_cpus_in_tpu_vm = 240 if 'v4' in acc else 96
            if resources.cpus is not None:
                if resources.cpus.endswith('+'):
                    cpus = float(resources.cpus[:-1])
                    if cpus > num_cpus_in_tpu_vm:
                        return ([], fuzzy_candidate_list)
                else:
                    cpus = float(resources.cpus)
                    if cpus != num_cpus_in_tpu_vm:
                        return ([], fuzzy_candidate_list)
            # FIXME(woosuk, wei-lin): This leverages the fact that TPU VMs
            # have 334 GB RAM, and 400 GB RAM for tpu-v4. We need to move
            # this to service catalog, instead.
            memory_in_tpu_vm = 400 if 'v4' in acc else 334
            if resources.memory is not None:
                if resources.memory.endswith('+'):
                    memory = float(resources.memory[:-1])
                    if memory > memory_in_tpu_vm:
                        return ([], fuzzy_candidate_list)
                else:
                    memory = float(resources.memory)
                    if memory != memory_in_tpu_vm:
                        return ([], fuzzy_candidate_list)
        else:
            host_vm_type = instance_list[0]

        acc_dict = {acc: acc_count}
        r = resources.copy(
            cloud=GCP(),
            instance_type=host_vm_type,
            accelerators=acc_dict,
            cpus=None,
            memory=None,
        )
        return ([r], fuzzy_candidate_list)

    @classmethod
    def get_accelerators_from_instance_type(
        cls,
        instance_type: str,
    ) -> Optional[Dict[str, int]]:
        # GCP handles accelerators separately from regular instance types,
        # hence return none here.
        return None

    @classmethod
    def get_vcpus_mem_from_instance_type(
        cls,
        instance_type: str,
    ) -> Tuple[Optional[float], Optional[float]]:
        return service_catalog.get_vcpus_mem_from_instance_type(instance_type,
                                                                clouds='gcp')

    @classmethod
    def _find_application_key_path(cls) -> str:
        # Check the application default credentials in the environment variable.
        # If the file does not exist, fallback to the default path.
        application_key_path = os.environ.get(_GCP_APPLICATION_CREDENTIAL_ENV,
                                              None)
        if application_key_path is not None:
            if not os.path.isfile(os.path.expanduser(application_key_path)):
                raise FileNotFoundError(
                    f'{_GCP_APPLICATION_CREDENTIAL_ENV}={application_key_path},'
                    ' but the file does not exist.')
            return application_key_path
        if (not os.path.isfile(
                os.path.expanduser(DEFAULT_GCP_APPLICATION_CREDENTIAL_PATH))):
            # Fallback to the default application credential path.
            raise FileNotFoundError(DEFAULT_GCP_APPLICATION_CREDENTIAL_PATH)
        return DEFAULT_GCP_APPLICATION_CREDENTIAL_PATH

    @classmethod
    def check_credentials(cls) -> Tuple[bool, Optional[str]]:
        """Checks if the user has access credentials to this cloud."""
        try:
            # pylint: disable=import-outside-toplevel,unused-import
            # Check google-api-python-client installation.
            from google import auth  # type: ignore
            import googleapiclient

            # Check the installation of google-cloud-sdk.
            _run_output('gcloud --version')
        except (ImportError, subprocess.CalledProcessError) as e:
            return False, (
                f'{cls._DEPENDENCY_HINT}\n'
                f'{cls._INDENT_PREFIX}Credentials may also need to be set. '
                f'{cls._CREDENTIAL_HINT}\n'
                f'{cls._INDENT_PREFIX}Details: '
                f'{common_utils.format_exception(e, use_bracket=True)}')

        try:
            # These files are required because they will be synced to remote
            # VMs for `gsutil` to access private storage buckets.
            # `auth.default()` does not guarantee these files exist.
            for file in [
                    '~/.config/gcloud/access_tokens.db',
                    '~/.config/gcloud/credentials.db',
            ]:
                if not os.path.isfile(os.path.expanduser(file)):
                    raise FileNotFoundError(file)
        except FileNotFoundError as e:
            return False, (
                f'Credentails are not set. '
                f'{cls._CREDENTIAL_HINT}\n'
                f'{cls._INDENT_PREFIX}Details: '
                f'{common_utils.format_exception(e, use_bracket=True)}')

        try:
            cls._find_application_key_path()
        except FileNotFoundError as e:
            return False, (
                f'Application credentials are not set. '
                f'{cls._APPLICATION_CREDENTIAL_HINT}\n'
                f'{cls._INDENT_PREFIX}Details: '
                f'{common_utils.format_exception(e, use_bracket=True)}')

        try:
            # Check if application default credentials are set.
            project_id = cls.get_project_id()

            # Check if the user is activated.
            identity = cls.get_current_user_identity()
        except (auth.exceptions.DefaultCredentialsError,
                exceptions.CloudUserIdentityError) as e:
            # See also: https://stackoverflow.com/a/53307505/1165051
            return False, (
                'Getting project ID or user identity failed. You can debug '
                'with `gcloud auth list`. To fix this, '
                f'{cls._CREDENTIAL_HINT[0].lower()}'
                f'{cls._CREDENTIAL_HINT[1:]}\n'
                f'{cls._INDENT_PREFIX}Details: '
                f'{common_utils.format_exception(e, use_bracket=True)}')

        # Check APIs.
        apis = (
            ('compute', 'Compute Engine'),
            ('cloudresourcemanager', 'Cloud Resource Manager'),
            ('iam', 'Identity and Access Management (IAM)'),
            ('tpu', 'Cloud TPU'),  # Keep as final element.
        )
        enabled_api = False
        for endpoint, display_name in apis:
            if is_api_disabled(endpoint, project_id):
                # For 'compute': ~55-60 seconds for the first run. If already
                # enabled, ~1s. Other API endpoints take ~1-5s to enable.
                if endpoint == 'compute':
                    suffix = ' (free of charge; this may take a minute)'
                else:
                    suffix = ' (free of charge)'
                print(f'\nEnabling {display_name} API{suffix}...')
                t1 = time.time()
                proc = subprocess.run(
                    f'gcloud services enable {endpoint}.googleapis.com '
                    f'--project {project_id}',
                    check=False,
                    shell=True,
                    stdout=subprocess.PIPE,
                    stderr=subprocess.STDOUT)
                if proc.returncode == 0:
                    enabled_api = True
                    print(f'Done. Took {time.time() - t1:.1f} secs.')
                elif endpoint != 'tpu':
                    print('Failed. Detailed output:')
                    print(proc.stdout.decode())
                    return False, (
                        f'{display_name} API is disabled. Please retry '
                        '`sky check` in a few minutes, or manually enable it.')
                else:
                    # TPU API failed. Should still enable GCP.
                    print('Failed to enable Cloud TPU API. '
                          'This can be ignored if you do not use TPUs. '
                          'Otherwise, please enable it manually.\n'
                          'Detailed output:')
                    print(proc.stdout.decode())

        if enabled_api:
            print('\nHint: Enabled GCP API(s) may take a few minutes to take '
                  'effect. If any SkyPilot commands/calls failed, retry after '
                  'some time.')

        # pylint: disable=import-outside-toplevel,unused-import
        import google.auth
        import googleapiclient.discovery

        from sky.skylet.providers.gcp import constants

        # This takes user's credential info from "~/.config/gcloud/application_default_credentials.json".  # pylint: disable=line-too-long
        credentials, project = google.auth.default()
        service = googleapiclient.discovery.build('cloudresourcemanager',
                                                  'v1',
                                                  credentials=credentials)
        permissions = {'permissions': constants.VM_MINIMAL_PERMISSIONS}
        request = service.projects().testIamPermissions(resource=project,
                                                        body=permissions)
        ret_permissions = request.execute().get('permissions', [])

        diffs = set(constants.VM_MINIMAL_PERMISSIONS).difference(
            set(ret_permissions))
        if len(diffs) > 0:
            identity_str = identity[0] if identity else None
            return False, (
                'The following permissions are not enabled for the current '
                f'GCP identity ({identity_str}):\n    '
                f'{diffs}\n    '
                'For more details, visit: https://skypilot.readthedocs.io/en/latest/cloud-setup/cloud-permissions/gcp.html')  # pylint: disable=line-too-long
        return True, None

    def get_credential_file_mounts(self) -> Dict[str, str]:
        # Create a backup of the config_default file, as the original file can
        # be modified on the remote cluster by ray causing authentication
        # problems. The backup file will be updated to the remote cluster
        # whenever the original file is not empty and will be applied
        # appropriately on the remote cluster when necessary.
        if (os.path.exists(os.path.expanduser(GCP_CONFIG_PATH)) and
                os.path.getsize(os.path.expanduser(GCP_CONFIG_PATH)) > 0):
            subprocess.run(f'cp {GCP_CONFIG_PATH} {GCP_CONFIG_SKY_BACKUP_PATH}',
                           shell=True,
                           check=True)
        elif not os.path.exists(os.path.expanduser(GCP_CONFIG_SKY_BACKUP_PATH)):
            raise RuntimeError(
                'GCP credential file is empty. Please make sure you '
                'have run: gcloud init')

        # Excluding the symlink to the python executable created by the gcp
        # credential, which causes problem for ray up multiple nodes, tracked
        # in #494, #496, #483.
        credentials = {
            f'~/.config/gcloud/{filename}': f'~/.config/gcloud/{filename}'
            for filename in _CREDENTIAL_FILES
        }
        # Upload the application key path to the default path, so that
        # autostop and GCS can be accessed on the remote cluster.
        credentials[DEFAULT_GCP_APPLICATION_CREDENTIAL_PATH] = (
            self._find_application_key_path())
        credentials[GCP_CONFIG_SKY_BACKUP_PATH] = GCP_CONFIG_SKY_BACKUP_PATH
        return credentials

    @classmethod
    @functools.lru_cache(maxsize=1)  # Cache since getting identity is slow.
    def get_current_user_identity(cls) -> Optional[List[str]]:
        """Returns the email address + project id of the active user."""
        try:
            account = _run_output('gcloud auth list --filter=status:ACTIVE '
                                  '--format="value(account)"')
            account = account.strip()
        except subprocess.CalledProcessError as e:
            with ux_utils.print_exception_no_traceback():
                raise exceptions.CloudUserIdentityError(
                    f'Failed to get GCP user identity with unknown '
                    f'exception.\n'
                    '  Reason: '
                    f'{common_utils.format_exception(e, use_bracket=True)}'
                ) from e
        if not account:
            with ux_utils.print_exception_no_traceback():
                raise exceptions.CloudUserIdentityError(
                    'No GCP account is activated. Try running `gcloud '
                    'auth list --filter=status:ACTIVE '
                    '--format="value(account)"` and ensure it correctly '
                    'returns the current user.')
        try:
            project_id = cls.get_project_id()
        except Exception as e:  # pylint: disable=broad-except
            with ux_utils.print_exception_no_traceback():
                raise exceptions.CloudUserIdentityError(
                    f'Failed to get GCP user identity with unknown '
                    f'exception.\n'
                    '  Reason: '
                    f'{common_utils.format_exception(e, use_bracket=True)}'
                ) from e
        return [f'{account} [project_id={project_id}]']

    @classmethod
    def get_current_user_identity_str(cls) -> Optional[str]:
        user_identity = cls.get_current_user_identity()
        if user_identity is None:
            return None
        return user_identity[0].replace('\n', '')

    def instance_type_exists(self, instance_type):
        return service_catalog.instance_type_exists(instance_type, 'gcp')

    def accelerator_in_region_or_zone(self,
                                      accelerator: str,
                                      acc_count: int,
                                      region: Optional[str] = None,
                                      zone: Optional[str] = None) -> bool:
        return service_catalog.accelerator_in_region_or_zone(
            accelerator, acc_count, region, zone, 'gcp')

    def need_cleanup_after_preemption(self,
                                      resources: 'resources.Resources') -> bool:
        """Returns whether a spot resource needs cleanup after preeemption."""
        # Spot TPU VMs require manual cleanup after preemption.
        # "If your Cloud TPU is preempted,
        # you must delete it and create a new one ..."
        # See: https://cloud.google.com/tpu/docs/preemptible#tpu-vm

        # pylint: disable=import-outside-toplevel
        from sky.utils import tpu_utils
        return tpu_utils.is_tpu_vm(resources)

    @classmethod
    def get_project_id(cls, dryrun: bool = False) -> str:
        if dryrun:
            return 'dryrun-project-id'
        # pylint: disable=import-outside-toplevel
        from google import auth  # type: ignore
        _, project_id = auth.default()
        if project_id is None:
            raise exceptions.CloudUserIdentityError(
                'Failed to get GCP project id. Please make sure you have '
                'run the following: gcloud init; '
                'gcloud auth application-default login')
        return project_id

    @staticmethod
    def _check_instance_type_accelerators_combination(
            resources: 'resources.Resources') -> None:
        assert resources.is_launchable(), resources
        service_catalog.check_accelerator_attachable_to_host(
            resources.instance_type, resources.accelerators, resources.zone,
            'gcp')

    @classmethod
    def check_disk_tier_enabled(cls, instance_type: str,
                                disk_tier: str) -> None:
        del instance_type, disk_tier  # unused

    @classmethod
    def _get_disk_type(cls, disk_tier: Optional[str]) -> str:
        tier = disk_tier or cls._DEFAULT_DISK_TIER
        tier2name = {
            'high': 'pd-ssd',
            'medium': 'pd-balanced',
            'low': 'pd-standard',
        }
        return tier2name[tier]

    @classmethod
    def _label_filter_str(cls, tag_filters: Dict[str, str]) -> str:
        return ' '.join(f'labels.{k}={v}' for k, v in tag_filters.items())

    @classmethod
    def check_quota_available(cls, resources: 'resources.Resources') -> bool:
        """Check if GCP quota is available based on `resources`.

        GCP-specific implementation of check_quota_available. The function works by
        matching the `accelerator` to the a corresponding GCP keyword, and then using
        the GCP CLI commands to query for the specific quota (the `accelerator` as
        defined by `resources`).

        Returns:
            False if the quota is found to be zero, and True otherwise.
        Raises:
            CalledProcessError: error with the GCP CLI command.
        """

        if not resources.accelerators:
            # TODO(hriday): We currently only support checking quotas for GPUs.
            # For CPU-only instances, we need to try provisioning to check quotas.
            return True

        accelerator = list(resources.accelerators.keys())[0]
        use_spot = resources.use_spot
        region = resources.region

        # pylint: disable=import-outside-toplevel
        from sky.clouds.service_catalog import gcp_catalog

        quota_code = gcp_catalog.get_quota_code(accelerator, use_spot)

        if quota_code is None:
            # Quota code not found in the catalog for the chosen instance_type, try provisioning anyway
            return True

        command = f'gcloud compute regions describe {region} |grep -B 1 "{quota_code}" | awk \'/limit/ {{print; exit}}\''
        try:
            proc = subprocess_utils.run(cmd=command,
                                        stdout=subprocess.PIPE,
                                        stderr=subprocess.PIPE)

        except subprocess.CalledProcessError as e:
            logger.warning(f'Quota check command failed with error: '
                           f'{e.stderr.decode()}')
            return True

        # Extract quota from output
        # Example output:  "- limit: 16.0"
        out = proc.stdout.decode()
        try:
            quota = int(float(out.split('limit:')[-1].strip()))
        except (ValueError, IndexError, AttributeError) as e:
            logger.warning('Parsing the subprocess output failed '
                           f'with error: {e}')
            return True

        if quota == 0:
            return False
        # Quota found to be greater than zero, try provisioning
        return True

    def get_reservations_available_resources(
        self,
        instance_type: str,
        region: str,
        zone: Optional[str],
        specific_reservations: Set[str],
    ) -> Dict[str, int]:
        del region  # Unused
        if zone is None:
            # For backward compatibility, the cluster in INIT state launched
            # before #2352 may not have zone information. In this case, we
            # return 0 for all reservations.
            return {reservation: 0 for reservation in specific_reservations}
        reservations = gcp_utils.list_reservations_for_instance_type_in_zone(
            instance_type, zone)

        return {
            r.name: r.available_resources
            for r in reservations
            if r.is_consumable(specific_reservations)
        }

    @classmethod
    def query_status(cls, name: str, tag_filters: Dict[str, str],
                     region: Optional[str], zone: Optional[str],
                     **kwargs) -> List['status_lib.ClusterStatus']:
        """Query the status of a cluster."""
        del region  # unused

        # pylint: disable=import-outside-toplevel
        from sky.utils import tpu_utils
        use_tpu_vm = kwargs.pop('use_tpu_vm', False)

        label_filter_str = cls._label_filter_str(tag_filters)
        if use_tpu_vm:
            # TPU VM's state definition is different from compute VM
            # https://cloud.google.com/tpu/docs/reference/rest/v2alpha1/projects.locations.nodes#State # pylint: disable=line-too-long
            status_map = {
                'CREATING': status_lib.ClusterStatus.INIT,
                'STARTING': status_lib.ClusterStatus.INIT,
                'RESTARTING': status_lib.ClusterStatus.INIT,
                'READY': status_lib.ClusterStatus.UP,
                'REPAIRING': status_lib.ClusterStatus.INIT,
                # 'STOPPED' in GCP TPU VM means stopped, with disk preserved.
                'STOPPING': status_lib.ClusterStatus.STOPPED,
                'STOPPED': status_lib.ClusterStatus.STOPPED,
                'DELETING': None,
                'PREEMPTED': None,
            }
            tpu_utils.check_gcp_cli_include_tpu_vm()
            query_cmd = ('gcloud compute tpus tpu-vm list '
                         f'--zone {zone} '
                         f'--filter="({label_filter_str})" '
                         '--format="value(state)"')
        else:
            # Ref: https://cloud.google.com/compute/docs/instances/instance-life-cycle
            status_map = {
                'PROVISIONING': status_lib.ClusterStatus.INIT,
                'STAGING': status_lib.ClusterStatus.INIT,
                'RUNNING': status_lib.ClusterStatus.UP,
                'REPAIRING': status_lib.ClusterStatus.INIT,
                # 'TERMINATED' in GCP means stopped, with disk preserved.
                'STOPPING': status_lib.ClusterStatus.STOPPED,
                'TERMINATED': status_lib.ClusterStatus.STOPPED,
                # 'SUSPENDED' in GCP means stopped, with disk and OS memory
                # preserved.
                'SUSPENDING': status_lib.ClusterStatus.STOPPED,
                'SUSPENDED': status_lib.ClusterStatus.STOPPED,
            }
            # TODO(zhwu): The status of the TPU attached to the cluster should
            # also be checked, since TPUs are not part of the VMs.
            query_cmd = ('gcloud compute instances list '
                         f'--filter="({label_filter_str})" '
                         '--format="value(status)"')
        returncode, stdout, stderr = log_lib.run_with_log(query_cmd,
                                                          '/dev/null',
                                                          require_outputs=True,
                                                          shell=True)
        logger.debug(f'{query_cmd} returned {returncode}.\n'
                     '**** STDOUT ****\n'
                     f'{stdout}\n'
                     '**** STDERR ****\n'
                     f'{stderr}')

        if returncode != 0:
            with ux_utils.print_exception_no_traceback():
                raise exceptions.ClusterStatusFetchingError(
                    f'Failed to query GCP cluster {name!r} status: '
                    f'{stdout + stderr}')

        status_list = []
        for line in stdout.splitlines():
            status = status_map.get(line.strip())
            if status is None:
                continue
            status_list.append(status)

        return status_list

    @classmethod
    def create_image_from_cluster(cls, cluster_name: str,
                                  cluster_name_on_cloud: str,
                                  region: Optional[str],
                                  zone: Optional[str]) -> str:
        del region  # unused
        assert zone is not None
        # TODO(zhwu): This assumes the cluster is created with the
        # `ray-cluster-name` tag, which is guaranteed by the current `ray`
        # backend. Once the `provision.query_instances` is implemented for GCP,
        # we should be able to get rid of this assumption.
        tag_filters = {'ray-cluster-name': cluster_name_on_cloud}
        label_filter_str = cls._label_filter_str(tag_filters)
        instance_name_cmd = ('gcloud compute instances list '
                             f'--filter="({label_filter_str})" '
                             '--format="json(name)"')
        returncode, stdout, stderr = subprocess_utils.run_with_retries(
            instance_name_cmd,
            retry_returncode=[255],
        )
        subprocess_utils.handle_returncode(
            returncode,
            instance_name_cmd,
            error_msg=f'Failed to get instance name for {cluster_name!r}',
            stderr=stderr,
            stream_logs=True)
        instance_names = json.loads(stdout)
        if len(instance_names) != 1:
            with ux_utils.print_exception_no_traceback():
                raise exceptions.NotSupportedError(
                    'Only support creating image from single '
                    f'instance, but got: {instance_names}')
        instance_name = instance_names[0]['name']

        image_name = f'skypilot-{cluster_name}-{int(time.time())}'
        create_image_cmd = (f'gcloud compute images create {image_name} '
                            f'--source-disk  {instance_name} '
                            f'--source-disk-zone {zone}')
        logger.debug(create_image_cmd)
        subprocess_utils.run_with_retries(
            create_image_cmd,
            retry_returncode=[255],
        )
        subprocess_utils.handle_returncode(
            returncode,
            create_image_cmd,
            error_msg=f'Failed to create image for {cluster_name!r}',
            stderr=stderr,
            stream_logs=True)

        image_uri_cmd = (f'gcloud compute images describe {image_name} '
                         '--format="get(selfLink)"')
        returncode, stdout, stderr = subprocess_utils.run_with_retries(
            image_uri_cmd,
            retry_returncode=[255],
        )

        subprocess_utils.handle_returncode(
            returncode,
            image_uri_cmd,
            error_msg=f'Failed to get image uri for {cluster_name!r}',
            stderr=stderr,
            stream_logs=True)

        image_uri = stdout.strip()
        image_id = image_uri.partition('projects/')[2]
        image_id = 'projects/' + image_id
        return image_id

    @classmethod
    def maybe_move_image(cls, image_id: str, source_region: str,
                         target_region: str, source_zone: Optional[str],
                         target_zone: Optional[str]) -> str:
        del source_region, target_region, source_zone, target_zone  # Unused.
        # GCP images are global, so no need to move.
        return image_id

    @classmethod
    def delete_image(cls, image_id: str, region: Optional[str]) -> None:
        del region  # Unused.
        image_name = image_id.rpartition('/')[2]
        delete_image_cmd = f'gcloud compute images delete {image_name} --quiet'
        returncode, _, stderr = subprocess_utils.run_with_retries(
            delete_image_cmd,
            retry_returncode=[255],
        )
        subprocess_utils.handle_returncode(
            returncode,
            delete_image_cmd,
            error_msg=f'Failed to delete image {image_name!r}',
            stderr=stderr,
<<<<<<< HEAD
            stream_logs=True)

    def __getstate__(self) -> Dict[str, Any]:
        state = super().__getstate__()
        # We should avoid saving third-party object to the state, as it may
        # cause unpickling error when the third-party API is updated.
        state.pop('_list_reservations_cache', None)
        return state
=======
            stream_logs=True)
>>>>>>> d063af8a
<|MERGE_RESOLUTION|>--- conflicted
+++ resolved
@@ -161,16 +161,8 @@
         'https://skypilot.readthedocs.io/en/latest/getting-started/installation.html#google-cloud-platform-gcp'  # pylint: disable=line-too-long
     )
 
-<<<<<<< HEAD
     PROVISIONER_VERSION = clouds.ProvisionerVersion.SKYPILOT
 
-    def __init__(self):
-        super().__init__()
-
-        self._list_reservations_cache = None
-
-=======
->>>>>>> d063af8a
     @classmethod
     def _cloud_unsupported_features(
             cls) -> Dict[clouds.CloudImplementationFeatures, str]:
@@ -1113,15 +1105,4 @@
             delete_image_cmd,
             error_msg=f'Failed to delete image {image_name!r}',
             stderr=stderr,
-<<<<<<< HEAD
-            stream_logs=True)
-
-    def __getstate__(self) -> Dict[str, Any]:
-        state = super().__getstate__()
-        # We should avoid saving third-party object to the state, as it may
-        # cause unpickling error when the third-party API is updated.
-        state.pop('_list_reservations_cache', None)
-        return state
-=======
-            stream_logs=True)
->>>>>>> d063af8a
+            stream_logs=True)