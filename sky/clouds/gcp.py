--- conflicted
+++ resolved
@@ -131,21 +131,10 @@
         return cls._regions
 
     @classmethod
-<<<<<<< HEAD
-    def region_zones_provision_loop(
-        cls,
-        *,
-        instance_type: Optional[str] = None,
-        accelerators: Optional[Dict[str, int]] = None,
-        use_spot: bool = False,
-    ) -> Iterator[Tuple[clouds.Region, List[clouds.Zone]]]:
-        # GCP provisioner currently takes 1 zone per request.
-=======
     def regions_with_offering(cls, instance_type: Optional[str],
                               accelerators: Optional[Dict[str, int]],
                               use_spot: bool, region: Optional[str],
                               zone: Optional[str]) -> List[clouds.Region]:
->>>>>>> f1a41cb7
         if accelerators is None:
             if instance_type is None:
                 # Fall back to the default regions.
