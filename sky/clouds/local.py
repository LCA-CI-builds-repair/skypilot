"""Local/On-premise."""
import typing
from typing import Dict, Iterator, List, Optional, Tuple

from sky import clouds
from sky.utils import resources_utils

if typing.TYPE_CHECKING:
    # Renaming to avoid shadowing variables.
    from sky import resources as resources_lib


# TODO(skypilot): remove Local now that we're using Kubernetes.
class Local(clouds.Cloud):
    """Local/on-premise cloud.

    This Cloud has the following special treatment of Cloud concepts:

    - Catalog: Does not have service catalog.
    - Region: Only one region ('Local' region).
    - Cost: Treats all compute/egress as free.
    - Instance types: Only one instance type ('on-prem' instance type).
    - Cluster: All local clusters are part of the local cloud.
    - Credentials: No checking is done (in `sky check`) and users must
        provide their own credentials instead of Sky autogenerating
        cluster credentials.
    """
    _DEFAULT_INSTANCE_TYPE = 'on-prem'
    LOCAL_REGION = clouds.Region('Local')
    _CLOUD_UNSUPPORTED_FEATURES = {
        clouds.CloudImplementationFeatures.STOP:
            ('Local cloud does not support stopping instances.'),
        clouds.CloudImplementationFeatures.AUTOSTOP:
            ('Local cloud does not support stopping instances.'),
        clouds.CloudImplementationFeatures.CLONE_DISK_FROM_CLUSTER:
            ('Migrating disk is not supported for Local.'),
        clouds.CloudImplementationFeatures.DOCKER_IMAGE:
            ('Docker image is not supported in Local. '
             'You can try running docker command inside the '
             '`run` section in task.yaml.'),
        clouds.CloudImplementationFeatures.CUSTOM_DISK_TIER:
            ('Custom disk tier is not supported for Local.'),
        clouds.CloudImplementationFeatures.OPEN_PORTS:
            ('Opening ports is not supported for Local.'),
    }

    @classmethod
    def _cloud_unsupported_features(
            cls) -> Dict[clouds.CloudImplementationFeatures, str]:
        return cls._CLOUD_UNSUPPORTED_FEATURES

    @classmethod
    def max_cluster_name_length(cls) -> Optional[int]:
        return None

    @classmethod
    def regions_with_offering(cls, instance_type: str,
                              accelerators: Optional[Dict[str, int]],
                              use_spot: bool, region: Optional[str],
                              zone: Optional[str]) -> List[clouds.Region]:
        """Local cloud resources are placed in only one region."""
        del instance_type, accelerators, use_spot, region, zone
        return [cls.LOCAL_REGION]

    @classmethod
    def zones_provision_loop(
        cls,
        *,
        region: str,
        num_nodes: int,
        instance_type: str,
        accelerators: Optional[Dict[str, int]] = None,
        use_spot: bool = False,
    ) -> Iterator[None]:
        del num_nodes  # Unused.
        regions = cls.regions_with_offering(instance_type,
                                            accelerators,
                                            use_spot=use_spot,
                                            region=region,
                                            zone=None)
        for r in regions:
            assert r.zones is None, r
            yield r.zones

    #### Normal methods ####

    def instance_type_to_hourly_cost(self, instance_type: str, use_spot: bool,
                                     region: Optional[str],
                                     zone: Optional[str]) -> float:
        # On-prem machines on Sky are assumed free
        # (minus electricity/utility bills).
        return 0.0

    def accelerators_to_hourly_cost(self, accelerators, use_spot: bool,
                                    region: Optional[str],
                                    zone: Optional[str]) -> float:
        # Hourly cost of accelerators is 0 for local cloud.
        return 0.0

    def get_egress_cost(self, num_gigabytes: float) -> float:
        # Egress cost from a local cluster is assumed to be 0.
        return 0.0

    def __repr__(self):
        return 'Local'

    def is_same_cloud(self, other: clouds.Cloud) -> bool:
        # Returns true if the two clouds are the same cloud type.
        return isinstance(other, Local)

    @classmethod
    def get_default_instance_type(
            cls,
            cpus: Optional[str] = None,
            memory: Optional[str] = None,
            disk_tier: Optional[resources_utils.DiskTier] = None) -> str:
        # There is only "1" instance type for local cloud: on-prem
        del cpus, memory, disk_tier  # Unused.
        return Local._DEFAULT_INSTANCE_TYPE

    @classmethod
    def get_vcpus_mem_from_instance_type(
            cls, instance_type: str) -> Tuple[Optional[float], Optional[float]]:
        return None, None

    @classmethod
    def get_accelerators_from_instance_type(
        cls,
        instance_type: str,
    ) -> Optional[Dict[str, int]]:
        # This function is called, as the instance_type is `on-prem`.
        # Local cloud will return no accelerators. This is deferred to
        # the ResourceHandle, which calculates the accelerators in the cluster.
        return None

    @classmethod
    def regions(cls) -> List[clouds.Region]:
        return [Local.LOCAL_REGION]

    def make_deploy_resources_variables(
            self, resources: 'resources_lib.Resources',
            cluster_name_on_cloud: str, region: Optional['clouds.Region'],
            zones: Optional[List['clouds.Zone']]) -> Dict[str, Optional[str]]:
        return {}

    def _get_feasible_launchable_resources(
        self, resources: 'resources_lib.Resources'
    ) -> Tuple[List['resources_lib.Resources'], List[str]]:
        if resources.disk_tier is not None:
            return ([], [])
        # The entire local cluster's resources is considered launchable, as the
        # check for task resources is deferred later.
        # The check for task resources meeting cluster resources is run in
        # cloud_vm_ray_backend._check_task_resources_smaller_than_cluster.
        resources = resources.copy(
            instance_type=Local.get_default_instance_type(),
            # Setting this to None as AWS doesn't separately bill /
            # attach the accelerators.  Billed as part of the VM type.
            accelerators=None,
        )
        return [resources], []

    def accelerator_in_region_or_zone(self,
                                      accelerator: str,
                                      acc_count: int,
                                      region: Optional[str] = None,
                                      zone: Optional[str] = None) -> bool:
        # In the public cloud case, an accelerator may not be in a region/zone.
        # in the local cloud case, however, the region/zone is defined to be the
        # location of the local cluster. This means that the local cluster's
        # accelerators are guaranteed to be found within the region.
        return True

    @classmethod
    def get_zone_shell_cmd(cls) -> Optional[str]:
        return None

    @classmethod
    def check_credentials(cls) -> Tuple[bool, Optional[str]]:
        # This method is called in `sky check`.
        # As credentials are not generated by Sky (supplied by user instead),
        # this method will always return True.
        return True, None

    def get_credential_file_mounts(self) -> Dict[str, str]:
        # There are no credentials to upload to remote in Local mode.
        return {}

    def instance_type_exists(self, instance_type: str) -> bool:
        # Checks if instance_type matches on-prem, the only instance type for
        # local cloud.
        return instance_type == self.get_default_instance_type()

    def validate_region_zone(self, region: Optional[str], zone: Optional[str]):
        # Returns true if the region name is same as Local cloud's
        # one and only region: 'Local'.
        if zone is not None:
            raise ValueError('Local cloud does not support zones.')
        if region is None or region != Local.LOCAL_REGION.name:
            raise ValueError(f'Region {region!r} does not match the Local'
<<<<<<< HEAD
                             ' cloud region {Local.LOCAL_REGION.name!r}.')
        return region, zone
=======
                             f' cloud region {Local.LOCAL_REGION.name!r}.')
        return region, zone

    @classmethod
    def check_disk_tier_enabled(cls, instance_type: str,
                                disk_tier: str) -> None:
        raise exceptions.NotSupportedError(
            'Local cloud does not support disk tiers.')
>>>>>>> bf336028
<|MERGE_RESOLUTION|>--- conflicted
+++ resolved
@@ -198,16 +198,5 @@
             raise ValueError('Local cloud does not support zones.')
         if region is None or region != Local.LOCAL_REGION.name:
             raise ValueError(f'Region {region!r} does not match the Local'
-<<<<<<< HEAD
-                             ' cloud region {Local.LOCAL_REGION.name!r}.')
-        return region, zone
-=======
                              f' cloud region {Local.LOCAL_REGION.name!r}.')
-        return region, zone
-
-    @classmethod
-    def check_disk_tier_enabled(cls, instance_type: str,
-                                disk_tier: str) -> None:
-        raise exceptions.NotSupportedError(
-            'Local cloud does not support disk tiers.')
->>>>>>> bf336028
+        return region, zone