"""Kubernetes."""
import json
import math
import os
import typing
from typing import Dict, Iterator, List, Optional, Tuple, Union

from sky import clouds
from sky import exceptions
from sky import sky_logging
from sky import status_lib
from sky.adaptors import kubernetes
from sky.utils import common_utils
<<<<<<< HEAD
from sky.utils import env_options
=======
>>>>>>> 469a62d9
from sky.utils import kubernetes_utils
from sky.utils import ux_utils

if typing.TYPE_CHECKING:
    # Renaming to avoid shadowing variables.
    from sky import resources as resources_lib

<<<<<<< HEAD
_CREDENTIAL_PATH = '~/.kube/config'


class KubernetesInstanceType:
    """Class to represent the "Instance Type" in a Kubernetes.

    Since Kubernetes does not have a notion of instances, we generate
    virtual instance types that represent the resources requested by a
    pod ("node").

    This name captures the following resource requests:
        - CPU
        - Memory
        - Accelerators

    The name format is "{n}CPU--{k}GB" where n is the number of vCPUs and
    k is the amount of memory in GB. Accelerators can be specified by
    appending "--{a}{type}" where a is the number of accelerators and
    type is the accelerator type.

    CPU and memory can be specified as floats. Accelerator count must be int.

    Examples:
        - 4CPU--16GB
        - 0.5CPU--1.5GB
        - 4CPU--16GB--1V100
    """

    def __init__(self,
                 cpus: float,
                 memory: float,
                 accelerator_count: Optional[int] = None,
                 accelerator_type: Optional[str] = None):
        self.cpus = cpus
        self.memory = memory
        self.accelerator_count = accelerator_count
        self.accelerator_type = accelerator_type

    @property
    def name(self) -> str:
        """Returns the name of the instance."""
        assert self.cpus is not None
        assert self.memory is not None
        name = (f'{self._format_count(self.cpus)}CPU--'
                f'{self._format_count(self.memory)}GB')
        if self.accelerator_count:
            name += f'--{self.accelerator_count}{self.accelerator_type}'
        return name

    @staticmethod
    def is_valid_instance_type(name: str) -> bool:
        """Returns whether the given name is a valid instance type."""
        pattern = re.compile(r'^(\d+(\.\d+)?CPU--\d+(\.\d+)?GB)(--\d+\S+)?$')
        return bool(pattern.match(name))

    @classmethod
    def _parse_instance_type(
            cls,
            name: str) -> Tuple[float, float, Optional[int], Optional[str]]:
        """Returns the cpus, memory, accelerator_count, and accelerator_type
        from the given name."""
        pattern = re.compile(
            r'^(?P<cpus>\d+(\.\d+)?)CPU--(?P<memory>\d+(\.\d+)?)GB(?:--(?P<accelerator_count>\d+)(?P<accelerator_type>\S+))?$'  # pylint: disable=line-too-long
        )
        match = pattern.match(name)
        if match:
            cpus = float(match.group('cpus'))
            memory = float(match.group('memory'))
            accelerator_count = match.group('accelerator_count')
            accelerator_type = match.group('accelerator_type')
            if accelerator_count:
                accelerator_count = int(accelerator_count)
                accelerator_type = str(accelerator_type)
            else:
                accelerator_count = None
                accelerator_type = None
            return cpus, memory, accelerator_count, accelerator_type
        else:
            raise ValueError(f'Invalid instance name: {name}')

    @classmethod
    def from_instance_type(cls, name: str) -> 'KubernetesInstanceType':
        """Returns an instance name object from the given name."""
        if not cls.is_valid_instance_type(name):
            raise ValueError(f'Invalid instance name: {name}')
        cpus, memory, accelerator_count, accelerator_type = \
            cls._parse_instance_type(name)
        return cls(cpus=cpus,
                   memory=memory,
                   accelerator_count=accelerator_count,
                   accelerator_type=accelerator_type)

    @classmethod
    def from_resources(cls,
                       cpus: float,
                       memory: float,
                       accelerator_count: int = 0,
                       accelerator_type: str = '') -> 'KubernetesInstanceType':
        """Returns an instance name object from the given resources.

        If accelerator_count is not an int, it will be rounded up since GPU
        requests in Kubernetes must be int.
        """
        name = f'{cpus}CPU--{memory}GB'
        # Round up accelerator_count if it is not an int.
        accelerator_count = math.ceil(accelerator_count)
        if accelerator_count > 0:
            name += f'--{accelerator_count}{accelerator_type}'
        return cls(cpus=cpus,
                   memory=memory,
                   accelerator_count=accelerator_count,
                   accelerator_type=accelerator_type)

    def __str__(self):
        return self.name
=======
logger = sky_logging.init_logger(__name__)

_CREDENTIAL_PATH = '~/.kube/config'
>>>>>>> 469a62d9

    @classmethod
    def _format_count(cls, num: Union[float, int]) -> str:
        """Formats a float to not show decimal point if it is a whole number"""
        if isinstance(num, int):
            return str(num)
        return '{:.0f}'.format(num) if num.is_integer() else '{:.1f}'.format(
            num)


@clouds.CLOUD_REGISTRY.register
class Kubernetes(clouds.Cloud):
    """Kubernetes."""

    SKY_SSH_KEY_SECRET_NAME = f'sky-ssh-{common_utils.get_user_hash()}'
    SKY_SSH_JUMP_NAME = f'sky-sshjump-{common_utils.get_user_hash()}'

    # Timeout for resource provisioning. This timeout determines how long to
    # wait for pod to be in pending status before giving up.
    # Larger timeout may be required for autoscaling clusters, since autoscaler
    # may take some time to provision new nodes.
    # Note that this timeout includes time taken by the Kubernetes scheduler
    # itself, which can be upto 2-3 seconds.
    # For non-autoscaling clusters, we conservatively set this to 10s.
    # TODO(romilb): Make the timeout configurable.
    TIMEOUT = 10

    _DEFAULT_NUM_VCPUS = 2
    _DEFAULT_MEMORY_CPU_RATIO = 1
    _DEFAULT_MEMORY_CPU_RATIO_WITH_GPU = 4  # Allocate more memory for GPU tasks
    _REPR = 'Kubernetes'
    _regions: List[clouds.Region] = [clouds.Region('kubernetes')]
    _CLOUD_UNSUPPORTED_FEATURES = {
        # TODO(romilb): Stopping might be possible to implement with
        #  container checkpointing introduced in Kubernetes v1.25. See:
        #  https://kubernetes.io/blog/2022/12/05/forensic-container-checkpointing-alpha/ # pylint: disable=line-too-long
        clouds.CloudImplementationFeatures.STOP: 'Kubernetes does not '
                                                 'support stopping VMs.',
        clouds.CloudImplementationFeatures.AUTOSTOP: 'Kubernetes does not '
                                                     'support stopping VMs.',
        clouds.CloudImplementationFeatures.MULTI_NODE: 'Multi-node is not '
                                                       'supported by the '
                                                       'Kubernetes '
                                                       'implementation yet.',
        clouds.CloudImplementationFeatures.SPOT_INSTANCE: 'Spot instances are '
                                                          'not supported in '
                                                          'Kubernetes.',
        clouds.CloudImplementationFeatures.CUSTOM_DISK_TIER: 'Custom disk '
                                                             'tiers are not '
                                                             'supported in '
                                                             'Kubernetes.',
        clouds.CloudImplementationFeatures.DOCKER_IMAGE:
            ('Docker image is not supported in Kubernetes. ')
    }

    IMAGE_CPU = ('us-central1-docker.pkg.dev/'
                 'skypilot-375900/skypilotk8s/skypilot:latest')
    IMAGE_GPU = ('us-central1-docker.pkg.dev/skypilot-375900/'
                 'skypilotk8s/skypilot-gpu:latest')

    @classmethod
    def _cloud_unsupported_features(
            cls) -> Dict[clouds.CloudImplementationFeatures, str]:
        return cls._CLOUD_UNSUPPORTED_FEATURES

    @classmethod
    def regions(cls) -> List[clouds.Region]:
        return cls._regions

    @classmethod
    def regions_with_offering(cls, instance_type: Optional[str],
                              accelerators: Optional[Dict[str, int]],
                              use_spot: bool, region: Optional[str],
                              zone: Optional[str]) -> List[clouds.Region]:
        # No notion of regions in Kubernetes - return a single region.
        return cls.regions()

    def instance_type_to_hourly_cost(self,
                                     instance_type: str,
                                     use_spot: bool,
                                     region: Optional[str] = None,
                                     zone: Optional[str] = None) -> float:
        # TODO(romilb): Investigate how users can provide their own cost catalog
        #  for Kubernetes clusters.
        # For now, assume zero cost for Kubernetes clusters
        return 0.0

    def accelerators_to_hourly_cost(self,
                                    accelerators: Dict[str, int],
                                    use_spot: bool,
                                    region: Optional[str] = None,
                                    zone: Optional[str] = None) -> float:
        del accelerators, use_spot, region, zone  # unused
        return 0.0

    def get_egress_cost(self, num_gigabytes: float) -> float:
        return 0.0

    def __repr__(self):
        return self._REPR

    def is_same_cloud(self, other: clouds.Cloud) -> bool:
        return isinstance(other, Kubernetes)

    @classmethod
    def get_port(cls, svc_name) -> int:
        ns = kubernetes_utils.get_current_kube_config_context_namespace()
        return kubernetes_utils.get_port(svc_name, ns)

    @classmethod
<<<<<<< HEAD
    def get_external_ip(cls) -> str:
        return kubernetes_utils.get_external_ip()

    @classmethod
=======
>>>>>>> 469a62d9
    def get_default_instance_type(cls,
                                  cpus: Optional[str] = None,
                                  memory: Optional[str] = None,
                                  disk_tier: Optional[str] = None) -> str:
<<<<<<< HEAD
        del disk_tier  # Unused.
        # TODO(romilb): We should check the maximum number of CPUs and memory
        #  that can be requested, and return None if the requested resources
        #  exceed the maximum. This may require thought about how to handle
        #  autoscaling clusters.
=======
        # TODO(romilb): In the future, we may want to move the instance type
        #  selection + availability checking to a kubernetes_catalog module.
        del disk_tier  # Unused.
>>>>>>> 469a62d9
        # We strip '+' from resource requests since Kubernetes can provision
        # exactly the requested resources.
        instance_cpus = float(
            cpus.strip('+')) if cpus is not None else cls._DEFAULT_NUM_VCPUS
        instance_mem = float(memory.strip('+')) if memory is not None else \
            instance_cpus * cls._DEFAULT_MEMORY_CPU_RATIO
        virtual_instance_type = kubernetes_utils.KubernetesInstanceType(
            instance_cpus, instance_mem).name
        return virtual_instance_type

    @classmethod
    def get_accelerators_from_instance_type(
        cls,
        instance_type: str,
    ) -> Optional[Dict[str, int]]:
<<<<<<< HEAD
        inst = KubernetesInstanceType.from_instance_type(instance_type)
        return {
            inst.accelerator_type: inst.accelerator_count
        } if (inst.accelerator_count and inst.accelerator_type) else None
=======
        inst = kubernetes_utils.KubernetesInstanceType.from_instance_type(
            instance_type)
        return {
            inst.accelerator_type: inst.accelerator_count
        } if (inst.accelerator_count is not None and
              inst.accelerator_type is not None) else None
>>>>>>> 469a62d9

    @classmethod
    def get_vcpus_mem_from_instance_type(
            cls, instance_type: str) -> Tuple[Optional[float], Optional[float]]:
        """Returns the #vCPUs and memory that the instance type offers."""
        k = kubernetes_utils.KubernetesInstanceType.from_instance_type(
            instance_type)
        return k.cpus, k.memory

    @classmethod
    def zones_provision_loop(
        cls,
        *,
        region: str,
        num_nodes: int,
        instance_type: str,
        accelerators: Optional[Dict[str, int]] = None,
        use_spot: bool = False,
    ) -> Iterator[Optional[List[clouds.Zone]]]:
        del num_nodes, region, instance_type, accelerators, use_spot  # Unused.
        for r in cls.regions():
            yield r.zones

    @classmethod
    def get_zone_shell_cmd(cls) -> Optional[str]:
        return None

    def make_deploy_resources_variables(
            self, resources: 'resources_lib.Resources',
            region: Optional['clouds.Region'],
            zones: Optional[List['clouds.Zone']]) -> Dict[str, Optional[str]]:
        del zones
        if region is None:
            region = self._regions[0]

        r = resources
        acc_dict = self.get_accelerators_from_instance_type(r.instance_type)
        if acc_dict is not None:
            custom_resources = json.dumps(acc_dict, separators=(',', ':'))
        else:
            custom_resources = None

        # resources.memory and cpus are None if they are not explicitly set.
        # We fetch the default values for the instance type in that case.
<<<<<<< HEAD
        k = KubernetesInstanceType.from_instance_type(resources.instance_type)
=======
        k = kubernetes_utils.KubernetesInstanceType.from_instance_type(
            resources.instance_type)
>>>>>>> 469a62d9
        cpus = k.cpus
        mem = k.memory
        # Optionally populate accelerator information.
        acc_count = k.accelerator_count if k.accelerator_count else 0
        acc_type = k.accelerator_type if k.accelerator_type else None

        # Select image based on whether we are using GPUs or not.
        image = self.IMAGE_GPU if acc_count > 0 else self.IMAGE_CPU

        k8s_acc_label_key = None
        k8s_acc_label_value = None

        # If GPUs are requested, set node label to match the GPU type.
        if acc_count > 0 and acc_type is not None:
<<<<<<< HEAD
            label_formatter, node_labels = \
                kubernetes_utils.detect_gpu_label_formatter()
            if label_formatter is None:
                # If GPU labels are not detected, trigger failover by
                # raising ResourcesUnavailableError.
                # TODO(romilb): This will fail early for autoscaling clusters.
                #  For AS clusters, we may need a way for users to specify the
                #  GPULabelFormatter to use since the cluster may be scaling up
                #  from zero nodes and may not have any GPU nodes yet.
                with ux_utils.print_exception_no_traceback():
                    supported_formats = ', '.join([
                        f.get_label_key()
                        for f in kubernetes_utils.LABEL_FORMATTER_REGISTRY
                    ])
                    suffix = ''
                    if env_options.Options.SHOW_DEBUG_INFO.get():
                        suffix = ' Found node labels: {}'.format(node_labels)
                    raise exceptions.ResourcesUnavailableError(
                        'Could not detect GPU labels in Kubernetes cluster. '
                        'Please ensure at least one node in the cluster has '
                        'node labels of either of these formats: '
                        f'{supported_formats}. Please refer to '
                        'the documentation on how to set up node labels.'
                        f'{suffix}')

            k8s_acc_label_key = label_formatter.get_label_key()
            k8s_acc_label_value = label_formatter.get_label_value(acc_type)
=======
            k8s_acc_label_key, k8s_acc_label_value = \
                kubernetes_utils.get_gpu_label_key_value(acc_type)

>>>>>>> 469a62d9
        deploy_vars = {
            'instance_type': resources.instance_type,
            'custom_resources': custom_resources,
            'region': region.name,
            'cpus': str(cpus),
            'memory': str(mem),
            'accelerator_count': str(acc_count),
            'timeout': str(self.TIMEOUT),
            'k8s_ssh_key_secret_name': self.SKY_SSH_KEY_SECRET_NAME,
            'k8s_acc_label_key': k8s_acc_label_key,
            'k8s_acc_label_value': k8s_acc_label_value,
            # TODO(romilb): Allow user to specify custom images
            'image_id': image,
<<<<<<< HEAD
            'sshjump': self.SKY_SSH_JUMP_NAME
=======
>>>>>>> 469a62d9
        }
        return deploy_vars

    def _get_feasible_launchable_resources(
            self, resources: 'resources_lib.Resources'):
        fuzzy_candidate_list: List[str] = []
        if resources.instance_type is not None:
            assert resources.is_launchable(), resources
            resources = resources.copy(accelerators=None)
            return ([resources], fuzzy_candidate_list)

        def _make(instance_list):
            resource_list = []
            for instance_type in instance_list:
                r = resources.copy(
                    cloud=Kubernetes(),
                    instance_type=instance_type,
                    accelerators=None,
                )
                resource_list.append(r)
            return resource_list

        # Currently, handle a filter on accelerators only.
        accelerators = resources.accelerators
<<<<<<< HEAD
=======

>>>>>>> 469a62d9
        default_instance_type = Kubernetes.get_default_instance_type(
            cpus=resources.cpus,
            memory=resources.memory,
            disk_tier=resources.disk_tier)
<<<<<<< HEAD
        if accelerators is None:
            # Return a default instance type with the given number of vCPUs.
            if default_instance_type is None:
                return ([], [])
            else:
                return _make([default_instance_type]), []

        assert len(accelerators) == 1, resources
        # GPUs requested - build instance type.
        acc_type, acc_count = list(accelerators.items())[0]
        default_inst = KubernetesInstanceType.from_instance_type(
            default_instance_type)
        instance_type = KubernetesInstanceType.from_resources(
            default_inst.cpus, default_inst.memory, acc_count, acc_type).name
        # No fuzzy lists for Kubernetes
        return _make([instance_type]), []
=======

        if accelerators is None:
            # For CPU only clusters, need no special handling
            chosen_instance_type = default_instance_type
        else:
            assert len(accelerators) == 1, resources
            # GPUs requested - build instance type.
            acc_type, acc_count = list(accelerators.items())[0]

            # Parse into KubernetesInstanceType
            k8s_instance_type = kubernetes_utils.KubernetesInstanceType.\
                from_instance_type(
                default_instance_type)

            gpu_task_cpus = k8s_instance_type.cpus
            # Special handling to bump up memory multiplier for GPU instances
            gpu_task_memory = float(resources.memory.strip('+')) \
                if resources.memory is not None \
                else gpu_task_cpus * self._DEFAULT_MEMORY_CPU_RATIO_WITH_GPU
            chosen_instance_type = kubernetes_utils.KubernetesInstanceType.\
                from_resources(
                gpu_task_cpus, gpu_task_memory, acc_count, acc_type).name

        # Check if requested instance type will fit in the cluster.
        # TODO(romilb): This will fail early for autoscaling clusters.
        fits, reason = kubernetes_utils.check_instance_fits(
            chosen_instance_type)
        if not fits:
            logger.debug(f'Instance type {chosen_instance_type} does '
                         'not fit in the Kubernetes cluster. '
                         f'Reason: {reason}')
            return [], []

        # No fuzzy lists for Kubernetes
        return _make([chosen_instance_type]), []
>>>>>>> 469a62d9

    @classmethod
    def check_credentials(cls) -> Tuple[bool, Optional[str]]:
        if os.path.exists(os.path.expanduser(_CREDENTIAL_PATH)):
            # Test using python API
            try:
                return kubernetes_utils.check_credentials()
            except Exception as e:  # pylint: disable=broad-except
                return (False, 'Credential check failed: '
                        f'{common_utils.format_exception(e)}')
        else:
            return (False, 'Credentials not found - '
<<<<<<< HEAD
                    'check if {_CREDENTIAL_PATH} exists.')
=======
                    f'check if {_CREDENTIAL_PATH} exists.')
>>>>>>> 469a62d9

    def get_credential_file_mounts(self) -> Dict[str, str]:
        return {_CREDENTIAL_PATH: _CREDENTIAL_PATH}

    def instance_type_exists(self, instance_type: str) -> bool:
        return kubernetes_utils.KubernetesInstanceType.is_valid_instance_type(
            instance_type)

    def validate_region_zone(self, region: Optional[str], zone: Optional[str]):
        # Kubernetes doesn't have regions or zones, so we don't need to validate
        return region, zone

    def accelerator_in_region_or_zone(self,
                                      accelerator: str,
                                      acc_count: int,
                                      region: Optional[str] = None,
                                      zone: Optional[str] = None) -> bool:
<<<<<<< HEAD
        # TODO(romilb): All accelerators are marked as available for now.
        #  In the future, we should return false for accelerators that we know
        #  are not supported by the cluster.
        return True
=======
        try:
            # Check if accelerator is available by checking node labels
            _, _ = kubernetes_utils.get_gpu_label_key_value(accelerator)
            return True
        except exceptions.ResourcesUnavailableError:
            return False
>>>>>>> 469a62d9

    @classmethod
    def query_status(cls, name: str, tag_filters: Dict[str, str],
                     region: Optional[str], zone: Optional[str],
                     **kwargs) -> List['status_lib.ClusterStatus']:
        del tag_filters, region, zone, kwargs  # Unused.
        namespace = kubernetes_utils.get_current_kube_config_context_namespace()

        # Get all the pods with the label skypilot-cluster: <cluster_name>
        try:
            pods = kubernetes.core_api().list_namespaced_pod(
                namespace,
                label_selector=f'skypilot-cluster={name}',
                _request_timeout=kubernetes.API_TIMEOUT).items
        except kubernetes.max_retry_error():
            with ux_utils.print_exception_no_traceback():
                ctx = kubernetes_utils.get_current_kube_config_context_name()
                raise exceptions.ClusterStatusFetchingError(
                    f'Failed to query cluster {name!r} status. '
                    'Network error - check if the Kubernetes cluster in '
                    f'context {ctx} is up and accessible.') from None
        except Exception as e:  # pylint: disable=broad-except
            with ux_utils.print_exception_no_traceback():
                raise exceptions.ClusterStatusFetchingError(
                    f'Failed to query Kubernetes cluster {name!r} status: '
                    f'{common_utils.format_exception(e)}')

        # Check if the pods are running or pending
        cluster_status = []
        for pod in pods:
            if pod.status.phase == 'Running':
                cluster_status.append(status_lib.ClusterStatus.UP)
            elif pod.status.phase == 'Pending':
                cluster_status.append(status_lib.ClusterStatus.INIT)
        # If pods are not found, we don't add them to the return list
        return cluster_status

    @classmethod
    def query_env_vars(cls, name: str) -> Dict[str, str]:
        namespace = kubernetes_utils.get_current_kube_config_context_namespace()
        pod = kubernetes.core_api().list_namespaced_pod(
            namespace,
            label_selector=f'skypilot-cluster={name},ray-node-type=head'
        ).items[0]
        response = kubernetes.stream()(
            kubernetes.core_api().connect_get_namespaced_pod_exec,
            pod.metadata.name,
            namespace,
            command=['env'],
            stderr=True,
            stdin=False,
            stdout=True,
            tty=False,
            _request_timeout=kubernetes.API_TIMEOUT)
        # Split response by newline and filter lines containing '='
        raw_lines = response.split('\n')
        filtered_lines = [line for line in raw_lines if '=' in line]

        # Split each line at the first '=' occurrence
        lines = [line.split('=', 1) for line in filtered_lines]

        # Construct the dictionary using only valid environment variable names
        env_vars = {}
        for line in lines:
            key = line[0]
            if common_utils.is_valid_env_var(key):
                env_vars[key] = line[1]

        return env_vars<|MERGE_RESOLUTION|>--- conflicted
+++ resolved
@@ -11,10 +11,7 @@
 from sky import status_lib
 from sky.adaptors import kubernetes
 from sky.utils import common_utils
-<<<<<<< HEAD
 from sky.utils import env_options
-=======
->>>>>>> 469a62d9
 from sky.utils import kubernetes_utils
 from sky.utils import ux_utils
 
@@ -22,135 +19,9 @@
     # Renaming to avoid shadowing variables.
     from sky import resources as resources_lib
 
-<<<<<<< HEAD
+logger = sky_logging.init_logger(__name__)
+
 _CREDENTIAL_PATH = '~/.kube/config'
-
-
-class KubernetesInstanceType:
-    """Class to represent the "Instance Type" in a Kubernetes.
-
-    Since Kubernetes does not have a notion of instances, we generate
-    virtual instance types that represent the resources requested by a
-    pod ("node").
-
-    This name captures the following resource requests:
-        - CPU
-        - Memory
-        - Accelerators
-
-    The name format is "{n}CPU--{k}GB" where n is the number of vCPUs and
-    k is the amount of memory in GB. Accelerators can be specified by
-    appending "--{a}{type}" where a is the number of accelerators and
-    type is the accelerator type.
-
-    CPU and memory can be specified as floats. Accelerator count must be int.
-
-    Examples:
-        - 4CPU--16GB
-        - 0.5CPU--1.5GB
-        - 4CPU--16GB--1V100
-    """
-
-    def __init__(self,
-                 cpus: float,
-                 memory: float,
-                 accelerator_count: Optional[int] = None,
-                 accelerator_type: Optional[str] = None):
-        self.cpus = cpus
-        self.memory = memory
-        self.accelerator_count = accelerator_count
-        self.accelerator_type = accelerator_type
-
-    @property
-    def name(self) -> str:
-        """Returns the name of the instance."""
-        assert self.cpus is not None
-        assert self.memory is not None
-        name = (f'{self._format_count(self.cpus)}CPU--'
-                f'{self._format_count(self.memory)}GB')
-        if self.accelerator_count:
-            name += f'--{self.accelerator_count}{self.accelerator_type}'
-        return name
-
-    @staticmethod
-    def is_valid_instance_type(name: str) -> bool:
-        """Returns whether the given name is a valid instance type."""
-        pattern = re.compile(r'^(\d+(\.\d+)?CPU--\d+(\.\d+)?GB)(--\d+\S+)?$')
-        return bool(pattern.match(name))
-
-    @classmethod
-    def _parse_instance_type(
-            cls,
-            name: str) -> Tuple[float, float, Optional[int], Optional[str]]:
-        """Returns the cpus, memory, accelerator_count, and accelerator_type
-        from the given name."""
-        pattern = re.compile(
-            r'^(?P<cpus>\d+(\.\d+)?)CPU--(?P<memory>\d+(\.\d+)?)GB(?:--(?P<accelerator_count>\d+)(?P<accelerator_type>\S+))?$'  # pylint: disable=line-too-long
-        )
-        match = pattern.match(name)
-        if match:
-            cpus = float(match.group('cpus'))
-            memory = float(match.group('memory'))
-            accelerator_count = match.group('accelerator_count')
-            accelerator_type = match.group('accelerator_type')
-            if accelerator_count:
-                accelerator_count = int(accelerator_count)
-                accelerator_type = str(accelerator_type)
-            else:
-                accelerator_count = None
-                accelerator_type = None
-            return cpus, memory, accelerator_count, accelerator_type
-        else:
-            raise ValueError(f'Invalid instance name: {name}')
-
-    @classmethod
-    def from_instance_type(cls, name: str) -> 'KubernetesInstanceType':
-        """Returns an instance name object from the given name."""
-        if not cls.is_valid_instance_type(name):
-            raise ValueError(f'Invalid instance name: {name}')
-        cpus, memory, accelerator_count, accelerator_type = \
-            cls._parse_instance_type(name)
-        return cls(cpus=cpus,
-                   memory=memory,
-                   accelerator_count=accelerator_count,
-                   accelerator_type=accelerator_type)
-
-    @classmethod
-    def from_resources(cls,
-                       cpus: float,
-                       memory: float,
-                       accelerator_count: int = 0,
-                       accelerator_type: str = '') -> 'KubernetesInstanceType':
-        """Returns an instance name object from the given resources.
-
-        If accelerator_count is not an int, it will be rounded up since GPU
-        requests in Kubernetes must be int.
-        """
-        name = f'{cpus}CPU--{memory}GB'
-        # Round up accelerator_count if it is not an int.
-        accelerator_count = math.ceil(accelerator_count)
-        if accelerator_count > 0:
-            name += f'--{accelerator_count}{accelerator_type}'
-        return cls(cpus=cpus,
-                   memory=memory,
-                   accelerator_count=accelerator_count,
-                   accelerator_type=accelerator_type)
-
-    def __str__(self):
-        return self.name
-=======
-logger = sky_logging.init_logger(__name__)
-
-_CREDENTIAL_PATH = '~/.kube/config'
->>>>>>> 469a62d9
-
-    @classmethod
-    def _format_count(cls, num: Union[float, int]) -> str:
-        """Formats a float to not show decimal point if it is a whole number"""
-        if isinstance(num, int):
-            return str(num)
-        return '{:.0f}'.format(num) if num.is_integer() else '{:.1f}'.format(
-            num)
 
 
 @clouds.CLOUD_REGISTRY.register
@@ -253,28 +124,13 @@
         return kubernetes_utils.get_port(svc_name, ns)
 
     @classmethod
-<<<<<<< HEAD
-    def get_external_ip(cls) -> str:
-        return kubernetes_utils.get_external_ip()
-
-    @classmethod
-=======
->>>>>>> 469a62d9
     def get_default_instance_type(cls,
                                   cpus: Optional[str] = None,
                                   memory: Optional[str] = None,
                                   disk_tier: Optional[str] = None) -> str:
-<<<<<<< HEAD
-        del disk_tier  # Unused.
-        # TODO(romilb): We should check the maximum number of CPUs and memory
-        #  that can be requested, and return None if the requested resources
-        #  exceed the maximum. This may require thought about how to handle
-        #  autoscaling clusters.
-=======
         # TODO(romilb): In the future, we may want to move the instance type
         #  selection + availability checking to a kubernetes_catalog module.
         del disk_tier  # Unused.
->>>>>>> 469a62d9
         # We strip '+' from resource requests since Kubernetes can provision
         # exactly the requested resources.
         instance_cpus = float(
@@ -290,19 +146,12 @@
         cls,
         instance_type: str,
     ) -> Optional[Dict[str, int]]:
-<<<<<<< HEAD
-        inst = KubernetesInstanceType.from_instance_type(instance_type)
-        return {
-            inst.accelerator_type: inst.accelerator_count
-        } if (inst.accelerator_count and inst.accelerator_type) else None
-=======
         inst = kubernetes_utils.KubernetesInstanceType.from_instance_type(
             instance_type)
         return {
             inst.accelerator_type: inst.accelerator_count
         } if (inst.accelerator_count is not None and
               inst.accelerator_type is not None) else None
->>>>>>> 469a62d9
 
     @classmethod
     def get_vcpus_mem_from_instance_type(
@@ -347,12 +196,8 @@
 
         # resources.memory and cpus are None if they are not explicitly set.
         # We fetch the default values for the instance type in that case.
-<<<<<<< HEAD
-        k = KubernetesInstanceType.from_instance_type(resources.instance_type)
-=======
         k = kubernetes_utils.KubernetesInstanceType.from_instance_type(
             resources.instance_type)
->>>>>>> 469a62d9
         cpus = k.cpus
         mem = k.memory
         # Optionally populate accelerator information.
@@ -367,39 +212,9 @@
 
         # If GPUs are requested, set node label to match the GPU type.
         if acc_count > 0 and acc_type is not None:
-<<<<<<< HEAD
-            label_formatter, node_labels = \
-                kubernetes_utils.detect_gpu_label_formatter()
-            if label_formatter is None:
-                # If GPU labels are not detected, trigger failover by
-                # raising ResourcesUnavailableError.
-                # TODO(romilb): This will fail early for autoscaling clusters.
-                #  For AS clusters, we may need a way for users to specify the
-                #  GPULabelFormatter to use since the cluster may be scaling up
-                #  from zero nodes and may not have any GPU nodes yet.
-                with ux_utils.print_exception_no_traceback():
-                    supported_formats = ', '.join([
-                        f.get_label_key()
-                        for f in kubernetes_utils.LABEL_FORMATTER_REGISTRY
-                    ])
-                    suffix = ''
-                    if env_options.Options.SHOW_DEBUG_INFO.get():
-                        suffix = ' Found node labels: {}'.format(node_labels)
-                    raise exceptions.ResourcesUnavailableError(
-                        'Could not detect GPU labels in Kubernetes cluster. '
-                        'Please ensure at least one node in the cluster has '
-                        'node labels of either of these formats: '
-                        f'{supported_formats}. Please refer to '
-                        'the documentation on how to set up node labels.'
-                        f'{suffix}')
-
-            k8s_acc_label_key = label_formatter.get_label_key()
-            k8s_acc_label_value = label_formatter.get_label_value(acc_type)
-=======
             k8s_acc_label_key, k8s_acc_label_value = \
                 kubernetes_utils.get_gpu_label_key_value(acc_type)
 
->>>>>>> 469a62d9
         deploy_vars = {
             'instance_type': resources.instance_type,
             'custom_resources': custom_resources,
@@ -413,10 +228,7 @@
             'k8s_acc_label_value': k8s_acc_label_value,
             # TODO(romilb): Allow user to specify custom images
             'image_id': image,
-<<<<<<< HEAD
             'sshjump': self.SKY_SSH_JUMP_NAME
-=======
->>>>>>> 469a62d9
         }
         return deploy_vars
 
@@ -441,32 +253,11 @@
 
         # Currently, handle a filter on accelerators only.
         accelerators = resources.accelerators
-<<<<<<< HEAD
-=======
-
->>>>>>> 469a62d9
+
         default_instance_type = Kubernetes.get_default_instance_type(
             cpus=resources.cpus,
             memory=resources.memory,
             disk_tier=resources.disk_tier)
-<<<<<<< HEAD
-        if accelerators is None:
-            # Return a default instance type with the given number of vCPUs.
-            if default_instance_type is None:
-                return ([], [])
-            else:
-                return _make([default_instance_type]), []
-
-        assert len(accelerators) == 1, resources
-        # GPUs requested - build instance type.
-        acc_type, acc_count = list(accelerators.items())[0]
-        default_inst = KubernetesInstanceType.from_instance_type(
-            default_instance_type)
-        instance_type = KubernetesInstanceType.from_resources(
-            default_inst.cpus, default_inst.memory, acc_count, acc_type).name
-        # No fuzzy lists for Kubernetes
-        return _make([instance_type]), []
-=======
 
         if accelerators is None:
             # For CPU only clusters, need no special handling
@@ -502,7 +293,6 @@
 
         # No fuzzy lists for Kubernetes
         return _make([chosen_instance_type]), []
->>>>>>> 469a62d9
 
     @classmethod
     def check_credentials(cls) -> Tuple[bool, Optional[str]]:
@@ -515,11 +305,7 @@
                         f'{common_utils.format_exception(e)}')
         else:
             return (False, 'Credentials not found - '
-<<<<<<< HEAD
-                    'check if {_CREDENTIAL_PATH} exists.')
-=======
                     f'check if {_CREDENTIAL_PATH} exists.')
->>>>>>> 469a62d9
 
     def get_credential_file_mounts(self) -> Dict[str, str]:
         return {_CREDENTIAL_PATH: _CREDENTIAL_PATH}
@@ -537,19 +323,12 @@
                                       acc_count: int,
                                       region: Optional[str] = None,
                                       zone: Optional[str] = None) -> bool:
-<<<<<<< HEAD
-        # TODO(romilb): All accelerators are marked as available for now.
-        #  In the future, we should return false for accelerators that we know
-        #  are not supported by the cluster.
-        return True
-=======
         try:
             # Check if accelerator is available by checking node labels
             _, _ = kubernetes_utils.get_gpu_label_key_value(accelerator)
             return True
         except exceptions.ResourcesUnavailableError:
             return False
->>>>>>> 469a62d9
 
     @classmethod
     def query_status(cls, name: str, tag_filters: Dict[str, str],
