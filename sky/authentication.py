"""Module to enable a single SkyPilot key for all VMs in each cloud."""
import copy
import functools
import os
import re
import socket
import subprocess
import sys
import time
from typing import Any, Dict, Tuple
import uuid

import colorama
from cryptography.hazmat.primitives import serialization
from cryptography.hazmat.primitives.asymmetric import rsa
from cryptography.hazmat.backends import default_backend
import yaml

from sky import clouds
from sky import sky_logging
from sky.adaptors import gcp, ibm
from sky.utils import common_utils
from sky.utils import subprocess_utils
from sky.utils import ux_utils
from sky.skylet.providers.lambda_cloud import lambda_utils

logger = sky_logging.init_logger(__name__)

# TODO: Should tolerate if gcloud is not installed. Also,
# https://pypi.org/project/google-api-python-client/ recommends
# using Cloud Client Libraries for Python, where possible, for new code
# development.

MAX_TRIALS = 64
# TODO(zhwu): Support user specified key pair.
PRIVATE_SSH_KEY_PATH = '~/.ssh/sky-key'
PUBLIC_SSH_KEY_PATH = '~/.ssh/sky-key.pub'


def _generate_rsa_key_pair() -> Tuple[str, str]:
    key = rsa.generate_private_key(backend=default_backend(),
                                   public_exponent=65537,
                                   key_size=2048)

    private_key = key.private_bytes(
        encoding=serialization.Encoding.PEM,
        format=serialization.PrivateFormat.TraditionalOpenSSL,
        encryption_algorithm=serialization.NoEncryption()).decode('utf-8')

    public_key = key.public_key().public_bytes(
        serialization.Encoding.OpenSSH,
        serialization.PublicFormat.OpenSSH).decode('utf-8')

    return public_key, private_key


def _save_key_pair(private_key_path: str, public_key_path: str,
                   private_key: str, public_key: str) -> None:
    private_key_dir = os.path.dirname(private_key_path)
    os.makedirs(private_key_dir, exist_ok=True)

    with open(
            private_key_path,
            'w',
            opener=functools.partial(os.open, mode=0o600),
    ) as f:
        f.write(private_key)

    with open(public_key_path, 'w') as f:
        f.write(public_key)


def get_or_generate_keys() -> Tuple[str, str]:
    """Returns the aboslute public and private key paths."""
    private_key_path = os.path.expanduser(PRIVATE_SSH_KEY_PATH)
    public_key_path = os.path.expanduser(PUBLIC_SSH_KEY_PATH)
    if not os.path.exists(private_key_path):
        public_key, private_key = _generate_rsa_key_pair()
        _save_key_pair(private_key_path, public_key_path, private_key,
                       public_key)
    else:
        # FIXME(skypilot): ran into failing this assert once, but forgot the
        # reproduction (has private key; but has not generated public key).
        #   AssertionError: /home/ubuntu/.ssh/sky-key.pub
        assert os.path.exists(public_key_path), (
            'Private key found, but associated public key '
            f'{public_key_path} does not exist.')
    return private_key_path, public_key_path


def _replace_cloud_init_ssh_info_in_config(config: Dict[str, Any],
                                           public_key: str) -> Dict[str, Any]:
    config_str = common_utils.dump_yaml_str(config)
    config_str = config_str.replace('skypilot:ssh_user',
                                    config['auth']['ssh_user'])
    config_str = config_str.replace('skypilot:ssh_public_key_content',
                                    public_key)
    config = yaml.safe_load(config_str)
    return config


def setup_aws_authentication(config: Dict[str, Any]) -> Dict[str, Any]:
    _, public_key_path = get_or_generate_keys()
    with open(public_key_path, 'r') as f:
        public_key = f.read()
    config = _replace_cloud_init_ssh_info_in_config(config, public_key)
    return config


# Reference:
# https://github.com/ray-project/ray/blob/master/python/ray/autoscaler/_private/gcp/config.py
def _wait_for_compute_global_operation(project_name: str, operation_name: str,
                                       compute: Any) -> None:
    """Poll for global compute operation until finished."""
    logger.debug('wait_for_compute_global_operation: '
                 'Waiting for operation {} to finish...'.format(operation_name))
    max_polls = 10
    poll_interval = 5
    for _ in range(max_polls):
        result = compute.globalOperations().get(
            project=project_name,
            operation=operation_name,
        ).execute()
        if 'error' in result:
            raise Exception(result['error'])

        if result['status'] == 'DONE':
            logger.debug('wait_for_compute_global_operation: '
                         'Operation done.')
            break
        time.sleep(poll_interval)
    return result


# Snippets of code inspired from
# https://github.com/ray-project/ray/blob/master/python/ray/autoscaler/_private/gcp/config.py
# Takes in config, a yaml dict and outputs a postprocessed dict
# TODO(weilin): refactor the implementation to incorporate Ray autoscaler to
# avoid duplicated codes.
# Retry for the GCP as sometimes there will be connection reset by peer error.
@common_utils.retry
def setup_gcp_authentication(config: Dict[str, Any]) -> Dict[str, Any]:
    private_key_path, public_key_path = get_or_generate_keys()
    config = copy.deepcopy(config)

    project_id = config['provider']['project_id']
    compute = gcp.build('compute',
                        'v1',
                        credentials=None,
                        cache_discovery=False)
    user = config['auth']['ssh_user']

    try:
        project = compute.projects().get(project=project_id).execute()
    except gcp.http_error_exception() as e:
        # Can happen for a new project where Compute Engine API is disabled.
        #
        # Example message:
        # 'Compute Engine API has not been used in project 123456 before
        # or it is disabled. Enable it by visiting
        # https://console.developers.google.com/apis/api/compute.googleapis.com/overview?project=123456
        # then retry. If you enabled this API recently, wait a few minutes for
        # the action to propagate to our systems and retry.'
        if ' API has not been used in project' in e.reason:
            match = re.fullmatch(r'(.+)(https://.*project=\d+) (.+)', e.reason)
            if match is None:
                raise  # This should not happen.
            yellow = colorama.Fore.YELLOW
            reset = colorama.Style.RESET_ALL
            bright = colorama.Style.BRIGHT
            dim = colorama.Style.DIM
            logger.error(
                f'{yellow}Certain GCP APIs are disabled for the GCP project '
                f'{project_id}.{reset}')
            logger.error('Details:')
            logger.error(f'{dim}{match.group(1)}{reset}\n'
                         f'{dim}    {match.group(2)}{reset}\n'
                         f'{dim}{match.group(3)}{reset}')
            logger.error(
                f'{yellow}To fix, enable these APIs by running:{reset} '
                f'{bright}sky check{reset}')
            sys.exit(1)
        else:
            raise
    except socket.timeout:
        logger.error('Socket timed out when trying to get the GCP project. '
                     'Please check your network connection.')
        raise

    project_oslogin: str = next(  # type: ignore
        (item for item in project['commonInstanceMetadata'].get('items', [])
         if item['key'] == 'enable-oslogin'), {}).get('value', 'False')

    if project_oslogin.lower() == 'true':
        # project.
        logger.info(
            f'OS Login is enabled for GCP project {project_id}. Running '
            'additional authentication steps.')
        # Read the account information from the credential file, since the user
        # should be set according the account, when the oslogin is enabled.
        config_path = os.path.expanduser(clouds.gcp.GCP_CONFIG_PATH)
        sky_backup_config_path = os.path.expanduser(
            clouds.gcp.GCP_CONFIG_SKY_BACKUP_PATH)
        assert os.path.exists(sky_backup_config_path), (
            'GCP credential backup file '
            f'{sky_backup_config_path!r} does not exist.')

        with open(sky_backup_config_path, 'r') as infile:
            for line in infile:
                if line.startswith('account'):
                    account = line.split('=')[1].strip()
                    break
            else:
                with ux_utils.print_exception_no_traceback():
                    raise RuntimeError(
                        'GCP authentication failed, as the oslogin is enabled '
                        f'but the file {config_path} does not contain the '
                        'account information.')
        config['auth']['ssh_user'] = account.replace('@', '_').replace('.', '_')

        # Add ssh key to GCP with oslogin
        subprocess.run(
            'gcloud compute os-login ssh-keys add '
            f'--key-file={public_key_path}',
            check=True,
            shell=True,
            stdout=subprocess.DEVNULL)
        # Enable ssh port for all the instances
        enable_ssh_cmd = ('gcloud compute firewall-rules create '
                          'allow-ssh-ingress-from-iap '
                          '--direction=INGRESS '
                          '--action=allow '
                          '--rules=tcp:22 '
                          '--source-ranges=0.0.0.0/0')
        proc = subprocess.run(enable_ssh_cmd,
                              check=False,
                              shell=True,
                              stdout=subprocess.DEVNULL,
                              stderr=subprocess.PIPE)
        if proc.returncode != 0 and 'already exists' not in proc.stderr.decode(
                'utf-8'):
            subprocess_utils.handle_returncode(proc.returncode, enable_ssh_cmd,
                                               'Failed to enable ssh port.',
                                               proc.stderr.decode('utf-8'))
        return config

    # OS Login is not enabled for the project. Add the ssh key directly to the
    # metadata.
    # TODO(zhwu): Use cloud init to add ssh public key, to avoid the permission
    # issue. A blocker is that the cloud init is not installed in the debian
    # image by default.
    project_keys: str = next(  # type: ignore
        (item for item in project['commonInstanceMetadata'].get('items', [])
         if item['key'] == 'ssh-keys'), {}).get('value', '')
    ssh_keys = project_keys.split('\n') if project_keys else []

    # Get public key from file.
    with open(public_key_path, 'r') as f:
        public_key = f.read()

    # Check if ssh key in Google Project's metadata
    public_key_token = public_key.split(' ')[1]

    key_found = False
    for key in ssh_keys:
        key_list = key.split(' ')
        if len(key_list) != 3:
            continue
        if user == key_list[-1] and os.path.exists(
                private_key_path) and key_list[1] == public_key.split(' ')[1]:
            key_found = True

    if not key_found:
        new_ssh_key = '{user}:ssh-rsa {public_key_token} {user}'.format(
            user=user, public_key_token=public_key_token)
        metadata = project['commonInstanceMetadata'].get('items', [])

        ssh_key_index = [
            k for k, v in enumerate(metadata) if v['key'] == 'ssh-keys'
        ]
        assert len(ssh_key_index) <= 1

        if len(ssh_key_index) == 0:
            metadata.append({'key': 'ssh-keys', 'value': new_ssh_key})
        else:
            first_ssh_key_index = ssh_key_index[0]
            metadata[first_ssh_key_index]['value'] += '\n' + new_ssh_key

        project['commonInstanceMetadata']['items'] = metadata

        operation = compute.projects().setCommonInstanceMetadata(
            project=project['name'],
            body=project['commonInstanceMetadata']).execute()
        _wait_for_compute_global_operation(project['name'], operation['name'],
                                           compute)
    return config


def setup_azure_authentication(config: Dict[str, Any]) -> Dict[str, Any]:
    get_or_generate_keys()
    # Need to use ~ relative path because Ray uses the same
    # path for finding the public key path on both local and head node.
    config['auth']['ssh_public_key'] = PUBLIC_SSH_KEY_PATH

    file_mounts = config['file_mounts']
    file_mounts[PUBLIC_SSH_KEY_PATH] = PUBLIC_SSH_KEY_PATH
    config['file_mounts'] = file_mounts

    return config


def setup_lambda_authentication(config: Dict[str, Any]) -> Dict[str, Any]:
    get_or_generate_keys()

    # Ensure ssh key is registered with Lambda Cloud
    lambda_client = lambda_utils.LambdaCloudClient()
    public_key_path = os.path.expanduser(PUBLIC_SSH_KEY_PATH)
    with open(public_key_path, 'r') as f:
        public_key = f.read()
    prefix = f'sky-key-{common_utils.get_user_hash()}'
    name, exists = lambda_client.get_unique_ssh_key_name(prefix, public_key)
    if not exists:
        lambda_client.register_ssh_key(name, public_key)

    # Need to use ~ relative path because Ray uses the same
    # path for finding the public key path on both local and head node.
    config['auth']['ssh_public_key'] = PUBLIC_SSH_KEY_PATH

    file_mounts = config['file_mounts']
    file_mounts[PUBLIC_SSH_KEY_PATH] = PUBLIC_SSH_KEY_PATH
    config['file_mounts'] = file_mounts

    return config


<<<<<<< HEAD
def setup_kubernetes_authentication(config: Dict[str, Any]) -> Dict[str, Any]:
    get_or_generate_keys()

    # Run kubectl command to add the public key to the cluster.
    public_key_path = os.path.expanduser(PUBLIC_SSH_KEY_PATH)
    # TODO(romilb): Change 'ssh-key-secret' to a unique name.
    key_label = 'ssh-key-secret'
    cmd = f"kubectl create secret generic {key_label} --from-file=ssh-publickey={public_key_path}"
    try:
        subprocess.check_output(cmd, stderr=subprocess.STDOUT, shell=True)
    except subprocess.CalledProcessError as e:
        output = e.output.decode('utf-8')
        print(output)
        if 'already exists' in output:
            logger.warning(f'Key {key_label} already exists in Kubernetes cluster, continuing...')
            pass
        else:
            raise e
=======
def setup_ibm_authentication(config):
    """ registers keys if they do not exist in sky folder
    and updates config file.
    keys default location: '~/.ssh/sky-key' and '~/.ssh/sky-key.pub'
    """

    def _get_unique_key_name():
        suffix_len = 10
        return f'skypilot-key-{str(uuid.uuid4())[:suffix_len]}'

    client = ibm.client(region=config['provider']['region'])
    resource_group_id = config['provider']['resource_group_id']

    _, public_key_path = get_or_generate_keys()
    with open(os.path.abspath(os.path.expanduser(public_key_path)),
              'r',
              encoding='utf-8') as file:
        ssh_key_data = file.read()
    # pylint: disable=E1136
    try:
        res = client.create_key(public_key=ssh_key_data,
                                name=_get_unique_key_name(),
                                resource_group={
                                    'id': resource_group_id
                                },
                                type='rsa').get_result()
        vpc_key_id = res['id']
        logger.debug(f'Created new key: {res["name"]}')

    except ibm.ibm_cloud_sdk_core.ApiException as e:
        if 'Key with fingerprint already exists' in e.message:
            for key in client.list_keys().result['keys']:
                if (ssh_key_data in key['public_key'] or
                        key['public_key'] in ssh_key_data):
                    vpc_key_id = key['id']
                    logger.debug(f'Reusing key:{key["name"]}, '
                                 f'matching existing public key.')
                    break
        elif 'Key with name already exists' in e.message:
            raise Exception("""a key with chosen name
                already registered in the specified region""") from e
        else:
            raise Exception('Failed to register a key') from e

    config['auth']['ssh_private_key'] = PRIVATE_SSH_KEY_PATH

    for node_type in config['available_node_types']:
        config['available_node_types'][node_type]['node_config'][
            'key_id'] = vpc_key_id

    # Add public key path to file mounts
    file_mounts = config['file_mounts']
    file_mounts[PUBLIC_SSH_KEY_PATH] = PUBLIC_SSH_KEY_PATH
    config['file_mounts'] = file_mounts

    return config


# Apr, 2023 by Hysun(hysun.he@oracle.com): Added support for OCI
def setup_oci_authentication(config: Dict[str, Any]) -> Dict[str, Any]:
    _, public_key_path = get_or_generate_keys()
    with open(public_key_path, 'r') as f:
        public_key = f.read()
>>>>>>> aa5f3629

    # Need to use ~ relative path because Ray uses the same
    # path for finding the public key path on both local and head node.
    config['auth']['ssh_public_key'] = PUBLIC_SSH_KEY_PATH

    file_mounts = config['file_mounts']
    file_mounts[PUBLIC_SSH_KEY_PATH] = PUBLIC_SSH_KEY_PATH
    config['file_mounts'] = file_mounts

<<<<<<< HEAD
=======
    for node_type in config['available_node_types']:
        config['available_node_types'][node_type]['node_config'][
            'AuthorizedKey'] = public_key

    return config


def setup_scp_authentication(config: Dict[str, Any]) -> Dict[str, Any]:
    private_key_path, public_key_path = get_or_generate_keys()
    config['auth']['ssh_private_key'] = private_key_path
    config['auth']['ssh_public_key'] = public_key_path

    file_mounts = config['file_mounts']
    file_mounts[public_key_path] = public_key_path
    config['file_mounts'] = file_mounts
>>>>>>> aa5f3629
    return config<|MERGE_RESOLUTION|>--- conflicted
+++ resolved
@@ -333,7 +333,96 @@
     return config
 
 
-<<<<<<< HEAD
+def setup_ibm_authentication(config):
+    """ registers keys if they do not exist in sky folder
+    and updates config file.
+    keys default location: '~/.ssh/sky-key' and '~/.ssh/sky-key.pub'
+    """
+
+    def _get_unique_key_name():
+        suffix_len = 10
+        return f'skypilot-key-{str(uuid.uuid4())[:suffix_len]}'
+
+    client = ibm.client(region=config['provider']['region'])
+    resource_group_id = config['provider']['resource_group_id']
+
+    _, public_key_path = get_or_generate_keys()
+    with open(os.path.abspath(os.path.expanduser(public_key_path)),
+              'r',
+              encoding='utf-8') as file:
+        ssh_key_data = file.read()
+    # pylint: disable=E1136
+    try:
+        res = client.create_key(public_key=ssh_key_data,
+                                name=_get_unique_key_name(),
+                                resource_group={
+                                    'id': resource_group_id
+                                },
+                                type='rsa').get_result()
+        vpc_key_id = res['id']
+        logger.debug(f'Created new key: {res["name"]}')
+
+    except ibm.ibm_cloud_sdk_core.ApiException as e:
+        if 'Key with fingerprint already exists' in e.message:
+            for key in client.list_keys().result['keys']:
+                if (ssh_key_data in key['public_key'] or
+                        key['public_key'] in ssh_key_data):
+                    vpc_key_id = key['id']
+                    logger.debug(f'Reusing key:{key["name"]}, '
+                                 f'matching existing public key.')
+                    break
+        elif 'Key with name already exists' in e.message:
+            raise Exception("""a key with chosen name
+                already registered in the specified region""") from e
+        else:
+            raise Exception('Failed to register a key') from e
+
+    config['auth']['ssh_private_key'] = PRIVATE_SSH_KEY_PATH
+
+    for node_type in config['available_node_types']:
+        config['available_node_types'][node_type]['node_config'][
+            'key_id'] = vpc_key_id
+
+    # Add public key path to file mounts
+    file_mounts = config['file_mounts']
+    file_mounts[PUBLIC_SSH_KEY_PATH] = PUBLIC_SSH_KEY_PATH
+    config['file_mounts'] = file_mounts
+
+    return config
+
+
+# Apr, 2023 by Hysun(hysun.he@oracle.com): Added support for OCI
+def setup_oci_authentication(config: Dict[str, Any]) -> Dict[str, Any]:
+    _, public_key_path = get_or_generate_keys()
+    with open(public_key_path, 'r') as f:
+        public_key = f.read()
+
+    # Need to use ~ relative path because Ray uses the same
+    # path for finding the public key path on both local and head node.
+    config['auth']['ssh_public_key'] = PUBLIC_SSH_KEY_PATH
+
+    file_mounts = config['file_mounts']
+    file_mounts[PUBLIC_SSH_KEY_PATH] = PUBLIC_SSH_KEY_PATH
+    config['file_mounts'] = file_mounts
+
+    for node_type in config['available_node_types']:
+        config['available_node_types'][node_type]['node_config'][
+            'AuthorizedKey'] = public_key
+
+    return config
+
+
+def setup_scp_authentication(config: Dict[str, Any]) -> Dict[str, Any]:
+    private_key_path, public_key_path = get_or_generate_keys()
+    config['auth']['ssh_private_key'] = private_key_path
+    config['auth']['ssh_public_key'] = public_key_path
+
+    file_mounts = config['file_mounts']
+    file_mounts[public_key_path] = public_key_path
+    config['file_mounts'] = file_mounts
+    return config
+
+
 def setup_kubernetes_authentication(config: Dict[str, Any]) -> Dict[str, Any]:
     get_or_generate_keys()
 
@@ -352,71 +441,6 @@
             pass
         else:
             raise e
-=======
-def setup_ibm_authentication(config):
-    """ registers keys if they do not exist in sky folder
-    and updates config file.
-    keys default location: '~/.ssh/sky-key' and '~/.ssh/sky-key.pub'
-    """
-
-    def _get_unique_key_name():
-        suffix_len = 10
-        return f'skypilot-key-{str(uuid.uuid4())[:suffix_len]}'
-
-    client = ibm.client(region=config['provider']['region'])
-    resource_group_id = config['provider']['resource_group_id']
-
-    _, public_key_path = get_or_generate_keys()
-    with open(os.path.abspath(os.path.expanduser(public_key_path)),
-              'r',
-              encoding='utf-8') as file:
-        ssh_key_data = file.read()
-    # pylint: disable=E1136
-    try:
-        res = client.create_key(public_key=ssh_key_data,
-                                name=_get_unique_key_name(),
-                                resource_group={
-                                    'id': resource_group_id
-                                },
-                                type='rsa').get_result()
-        vpc_key_id = res['id']
-        logger.debug(f'Created new key: {res["name"]}')
-
-    except ibm.ibm_cloud_sdk_core.ApiException as e:
-        if 'Key with fingerprint already exists' in e.message:
-            for key in client.list_keys().result['keys']:
-                if (ssh_key_data in key['public_key'] or
-                        key['public_key'] in ssh_key_data):
-                    vpc_key_id = key['id']
-                    logger.debug(f'Reusing key:{key["name"]}, '
-                                 f'matching existing public key.')
-                    break
-        elif 'Key with name already exists' in e.message:
-            raise Exception("""a key with chosen name
-                already registered in the specified region""") from e
-        else:
-            raise Exception('Failed to register a key') from e
-
-    config['auth']['ssh_private_key'] = PRIVATE_SSH_KEY_PATH
-
-    for node_type in config['available_node_types']:
-        config['available_node_types'][node_type]['node_config'][
-            'key_id'] = vpc_key_id
-
-    # Add public key path to file mounts
-    file_mounts = config['file_mounts']
-    file_mounts[PUBLIC_SSH_KEY_PATH] = PUBLIC_SSH_KEY_PATH
-    config['file_mounts'] = file_mounts
-
-    return config
-
-
-# Apr, 2023 by Hysun(hysun.he@oracle.com): Added support for OCI
-def setup_oci_authentication(config: Dict[str, Any]) -> Dict[str, Any]:
-    _, public_key_path = get_or_generate_keys()
-    with open(public_key_path, 'r') as f:
-        public_key = f.read()
->>>>>>> aa5f3629
 
     # Need to use ~ relative path because Ray uses the same
     # path for finding the public key path on both local and head node.
@@ -426,22 +450,4 @@
     file_mounts[PUBLIC_SSH_KEY_PATH] = PUBLIC_SSH_KEY_PATH
     config['file_mounts'] = file_mounts
 
-<<<<<<< HEAD
-=======
-    for node_type in config['available_node_types']:
-        config['available_node_types'][node_type]['node_config'][
-            'AuthorizedKey'] = public_key
-
-    return config
-
-
-def setup_scp_authentication(config: Dict[str, Any]) -> Dict[str, Any]:
-    private_key_path, public_key_path = get_or_generate_keys()
-    config['auth']['ssh_private_key'] = private_key_path
-    config['auth']['ssh_public_key'] = public_key_path
-
-    file_mounts = config['file_mounts']
-    file_mounts[public_key_path] = public_key_path
-    config['file_mounts'] = file_mounts
->>>>>>> aa5f3629
     return config