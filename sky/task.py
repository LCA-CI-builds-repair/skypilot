"""Task: a coarse-grained stage in an application."""
import inspect
import json
import os
import re
import typing
from typing import (Any, Callable, Dict, Iterable, List, Optional, Set, Tuple,
                    Union)

import colorama
import yaml

import sky
from sky import clouds
from sky import exceptions
from sky import global_user_state
from sky import sky_logging
from sky.backends import backend_utils
import sky.dag
from sky.data import data_utils
from sky.data import storage as storage_lib
<<<<<<< HEAD
from sky.data import storage_utils
=======
from sky.provision import docker_utils
>>>>>>> 4db1bea6
from sky.skylet import constants
from sky.utils import common_utils
from sky.utils import schemas
from sky.utils import ux_utils

if typing.TYPE_CHECKING:
    from sky import resources as resources_lib

logger = sky_logging.init_logger(__name__)

# A lambda generating commands (node rank_i, node addrs -> cmd_i).
CommandGen = Callable[[int, List[str]], Optional[str]]
CommandOrCommandGen = Union[str, CommandGen]

_VALID_NAME_REGEX = '[a-z0-9]+(?:[._-]{1,2}[a-z0-9]+)*'
_VALID_NAME_DESCR = ('ASCII characters and may contain lowercase and'
                     ' uppercase letters, digits, underscores, periods,'
                     ' and dashes. Must start and end with alphanumeric'
                     ' characters. No triple dashes or underscores.')

_RUN_FN_CHECK_FAIL_MSG = (
    'run command generator must take exactly 2 arguments: node_rank (int) and'
    'a list of node ip addresses (List[str]). Got {run_sig}')


def _is_valid_name(name: Optional[str]) -> bool:
    """Checks if the task name is valid.

    Valid is defined as either NoneType or str with ASCII characters which may
    contain lowercase and uppercase letters, digits, underscores, periods,
    and dashes. Must start and end with alphanumeric characters.
    No triple dashes or underscores.

    Examples:
        some_name_here
        some-name-here
        some__name__here
        some--name--here
        some__name--here
        some.name.here
        some-name_he.re
        this---shouldnt--work
        this___shouldnt_work
        _thisshouldntwork
        thisshouldntwork_
    """
    if name is None:
        return True
    return bool(re.fullmatch(_VALID_NAME_REGEX, name))


def _fill_in_env_vars_in_file_mounts(
    file_mounts: Dict[str, Any],
    task_envs: Dict[str, str],
) -> Dict[str, Any]:
    """Detects env vars in file_mounts and fills them with task_envs.

    Use cases of env vars in file_mounts:
    - dst/src paths; e.g.,
        /model_path/llama-${SIZE}b: s3://llama-weights/llama-${SIZE}b
    - storage's name (bucket name)
    - storage's source (local path)

    We simply dump file_mounts into a json string, and replace env vars using
    regex. This should be safe as file_mounts has been schema-validated.

    Env vars of the following forms are detected:
        - ${ENV}
        - $ENV
    where <ENV> must appear in task.envs.
    """
    # TODO(zongheng): support ${ENV:-default}?
    file_mounts_str = json.dumps(file_mounts)

    def replace_var(match):
        var_name = match.group(1)
        # If the variable isn't in the dictionary, return it unchanged
        return task_envs.get(var_name, match.group(0))

    # Pattern for valid env var names in bash.
    pattern = r'\$\{?\b([a-zA-Z_][a-zA-Z0-9_]*)\b\}?'
    file_mounts_str = re.sub(pattern, replace_var, file_mounts_str)
    return json.loads(file_mounts_str)


def _check_docker_login_config(task_envs: Dict[str, str]) -> bool:
    """Checks if there is a valid docker login config in task_envs.

    If any of the docker login env vars is set, all of them must be set.

    Raises:
        ValueError: if any of the docker login env vars is set, but not all of
            them are set.
    """
    all_keys = constants.DOCKER_LOGIN_ENV_VARS
    existing_keys = all_keys & set(task_envs.keys())
    if not existing_keys:
        return False
    if len(existing_keys) != len(all_keys):
        with ux_utils.print_exception_no_traceback():
            raise ValueError(
                f'If any of {", ".join(all_keys)} is set, all of them must '
                f'be set. Missing envs: {all_keys - existing_keys}')
    return True


def _with_docker_login_config(
    resources_set: Set['resources_lib.Resources'],
    task_envs: Dict[str, str],
) -> Set['resources_lib.Resources']:
    if not _check_docker_login_config(task_envs):
        return resources_set
    docker_login_config = docker_utils.DockerLoginConfig.from_env_vars(
        task_envs)

    def _add_docker_login_config(resources: 'resources_lib.Resources'):
        docker_image = resources.extract_docker_image()
        if docker_image is None:
            logger.warning(f'{colorama.Fore.YELLOW}Docker login configs '
                           f'{", ".join(constants.DOCKER_LOGIN_ENV_VARS)} '
                           'are provided, but no docker image is specified '
                           'in `image_id`. The login configs will be '
                           f'ignored.{colorama.Style.RESET_ALL}')
            return resources
        # Already checked in extract_docker_image
        assert len(resources.image_id) == 1, resources.image_id
        region = list(resources.image_id.keys())[0]
        # We automatically add the server prefix to the image name if
        # the user did not add it.
        server_prefix = f'{docker_login_config.server}/'
        if not docker_image.startswith(server_prefix):
            docker_image = f'{server_prefix}{docker_image}'
        return resources.copy(image_id={region: 'docker:' + docker_image},
                              _docker_login_config=docker_login_config)

    return {_add_docker_login_config(resources) for resources in resources_set}


class Task:
    """Task: a computation to be run on the cloud."""

    def __init__(
        self,
        name: Optional[str] = None,
        *,
        setup: Optional[str] = None,
        run: Optional[CommandOrCommandGen] = None,
        envs: Optional[Dict[str, str]] = None,
        workdir: Optional[str] = None,
        num_nodes: Optional[int] = None,
        # Advanced:
        docker_image: Optional[str] = None,
        event_callback: Optional[str] = None,
        blocked_resources: Optional[Iterable['resources_lib.Resources']] = None,
    ):
        """Initializes a Task.

        All fields are optional.  ``Task.run`` is the actual program: either a
        shell command to run (str) or a command generator for different nodes
        (lambda; see below).

        Optionally, call ``Task.set_resources()`` to set the resource
        requirements for this task.  If not set, a default CPU-only requirement
        is assumed (the same as ``sky cpunode``).

        All setters of this class, ``Task.set_*()``, return ``self``, i.e.,
        they are fluent APIs and can be chained together.

        Example:
            .. code-block:: python

                # A Task that will sync up local workdir '.', containing
                # requirements.txt and train.py.
                sky.Task(setup='pip install requirements.txt',
                         run='python train.py',
                         workdir='.')

                # An empty Task for provisioning a cluster.
                task = sky.Task(num_nodes=n).set_resources(...)

                # Chaining setters.
                sky.Task().set_resources(...).set_file_mounts(...)

        Args:
          name: A string name for the Task for display purposes.
          setup: A setup command, which will be run before executing the run
            commands ``run``, and executed under ``workdir``.
          run: The actual command for the task. If not None, either a shell
            command (str) or a command generator (callable).  If latter, it
            must take a node rank and a list of node addresses as input and
            return a shell command (str) (valid to return None for some nodes,
            in which case no commands are run on them).  Run commands will be
            run under ``workdir``. Note the command generator should be a
            self-contained lambda.
          envs: A dictionary of environment variables to set before running the
            setup and run commands.
          workdir: The local working directory.  This directory will be synced
            to a location on the remote VM(s), and ``setup`` and ``run``
            commands will be run under that location (thus, they can rely on
            relative paths when invoking binaries).
          num_nodes: The number of nodes to provision for this Task.  If None,
            treated as 1 node.  If > 1, each node will execute its own
            setup/run command, where ``run`` can either be a str, meaning all
            nodes get the same command, or a lambda, with the semantics
            documented above.
          docker_image: (EXPERIMENTAL: Only in effect when LocalDockerBackend
            is used.) The base docker image that this Task will be built on.
            Defaults to 'gpuci/miniforge-cuda:11.4-devel-ubuntu18.04'.
          blocked_resources: A set of resources that this task cannot run on.
        """
        self.name = name
        self.run = run
        self.storage_mounts: Dict[str, storage_lib.Storage] = {}
        self.storage_plans: Dict[storage_lib.Storage,
                                 storage_lib.StoreType] = {}
        self.setup = setup
        self._envs = envs or {}
        self.workdir = workdir
        self.docker_image = (docker_image if docker_image else
                             'gpuci/miniforge-cuda:11.4-devel-ubuntu18.04')
        self.event_callback = event_callback
        # Ignore type error due to a mypy bug.
        # https://github.com/python/mypy/issues/3004
        self.num_nodes = num_nodes  # type: ignore

        self.inputs: Optional[str] = None
        self.outputs: Optional[str] = None
        self.estimated_inputs_size_gigabytes: Optional[float] = None
        self.estimated_outputs_size_gigabytes: Optional[float] = None
        # Default to CPUNode
        self.resources = {sky.Resources()}
        # Resources that this task cannot run on.
        self.blocked_resources = blocked_resources

        self.time_estimator_func: Optional[Callable[['sky.Resources'],
                                                    int]] = None
        self.file_mounts: Optional[Dict[str, str]] = None

        # Only set when 'self' is a spot controller task: 'self.spot_dag' is
        # the underlying managed spot dag (sky.Dag object).
        self.spot_dag: Optional['sky.Dag'] = None

        # Filled in by the optimizer.  If None, this Task is not planned.
        self.best_resources = None
        # Check if the task is legal.
        self._validate()

        dag = sky.dag.get_current_dag()
        if dag is not None:
            dag.add(self)

    def _validate(self):
        """Checks if the Task fields are valid."""
        if not _is_valid_name(self.name):
            with ux_utils.print_exception_no_traceback():
                raise ValueError(f'Invalid task name {self.name}. Valid name: '
                                 f'{_VALID_NAME_DESCR}')

        # Check self.run
        if callable(self.run):
            run_sig = inspect.signature(self.run)
            # Check that run is a function with 2 arguments.
            if len(run_sig.parameters) != 2:
                with ux_utils.print_exception_no_traceback():
                    raise ValueError(_RUN_FN_CHECK_FAIL_MSG.format(run_sig))

            type_list = [int, List[str]]
            # Check annotations, if exists
            for i, param in enumerate(run_sig.parameters.values()):
                if param.annotation != inspect.Parameter.empty:
                    if param.annotation != type_list[i]:
                        with ux_utils.print_exception_no_traceback():
                            raise ValueError(
                                _RUN_FN_CHECK_FAIL_MSG.format(run_sig))

            # Check self containedness.
            run_closure = inspect.getclosurevars(self.run)
            if run_closure.nonlocals:
                with ux_utils.print_exception_no_traceback():
                    raise ValueError(
                        'run command generator must be self contained. '
                        f'Found nonlocals: {run_closure.nonlocals}')
            if run_closure.globals:
                with ux_utils.print_exception_no_traceback():
                    raise ValueError(
                        'run command generator must be self contained. '
                        f'Found globals: {run_closure.globals}')
            if run_closure.unbound:
                # Do not raise an error here. Import statements, which are
                # allowed, will be considered as unbounded.
                pass
        elif self.run is not None and not isinstance(self.run, str):
            with ux_utils.print_exception_no_traceback():
                raise ValueError('run must be either a shell script (str) or '
                                 f'a command generator ({CommandGen}). '
                                 f'Got {type(self.run)}')

        # Workdir.
        if self.workdir is not None:
            full_workdir = os.path.abspath(os.path.expanduser(self.workdir))
            if not os.path.isdir(full_workdir):
                # Symlink to a dir is legal (isdir() follows symlinks).
                with ux_utils.print_exception_no_traceback():
                    raise ValueError(
                        'Workdir must exist and must be a directory (or '
                        f'a symlink to a directory). {self.workdir} not found.')

    @staticmethod
    def from_yaml_config(
        config: Dict[str, Any],
        env_overrides: Optional[List[Tuple[str, str]]] = None,
    ) -> 'Task':
        if env_overrides is not None:
            # We must override env vars before constructing the Task, because
            # the Storage object creation is eager and it (its name/source
            # fields) may depend on env vars.
            #
            # FIXME(zongheng): The eagerness / how we construct Task's from
            # entrypoint (YAML, CLI args) should be fixed.
            new_envs = config.get('envs', {})
            new_envs.update(env_overrides)
            config['envs'] = new_envs

        # More robust handling for 'envs': explicitly convert keys and values to
        # str, since users may pass '123' as keys/values which will get parsed
        # as int causing validate_schema() to fail.
        envs = config.get('envs')
        if envs is not None and isinstance(envs, dict):
            config['envs'] = {str(k): str(v) for k, v in envs.items()}

        common_utils.validate_schema(config, schemas.get_task_schema(),
                                     'Invalid task YAML: ')

        # Fill in any Task.envs into file_mounts (src/dst paths, storage
        # name/source).
        if config.get('file_mounts') is not None:
            config['file_mounts'] = _fill_in_env_vars_in_file_mounts(
                config['file_mounts'], config.get('envs', {}))

        task = Task(
            config.pop('name', None),
            run=config.pop('run', None),
            workdir=config.pop('workdir', None),
            setup=config.pop('setup', None),
            num_nodes=config.pop('num_nodes', None),
            envs=config.pop('envs', None),
            event_callback=config.pop('event_callback', None),
        )

        # Create lists to store storage objects inlined in file_mounts.
        # These are retained in dicts in the YAML schema and later parsed to
        # storage objects with the storage/storage_mount objects.
        fm_storages = []
        file_mounts = config.pop('file_mounts', None)
        if file_mounts is not None:
            copy_mounts = {}
            for dst_path, src in file_mounts.items():
                # Check if it is str path
                if isinstance(src, str):
                    copy_mounts[dst_path] = src
                # If the src is not a str path, it is likely a dict. Try to
                # parse storage object.
                elif isinstance(src, dict):
                    fm_storages.append((dst_path, src))
                else:
                    with ux_utils.print_exception_no_traceback():
                        raise ValueError(f'Unable to parse file_mount '
                                         f'{dst_path}:{src}')
            task.set_file_mounts(copy_mounts)

        task_storage_mounts: Dict[str, storage_lib.Storage] = {}
        all_storages = fm_storages
        for storage in all_storages:
            mount_path = storage[0]
            assert mount_path, 'Storage mount path cannot be empty.'
            try:
                storage_obj = storage_lib.Storage.from_yaml_config(storage[1])
            except exceptions.StorageSourceError as e:
                # Patch the error message to include the mount path, if included
                e.args = (e.args[0].replace('<destination_path>',
                                            mount_path),) + e.args[1:]
                raise e
            task_storage_mounts[mount_path] = storage_obj
        task.set_storage_mounts(task_storage_mounts)

        if config.get('inputs') is not None:
            inputs_dict = config.pop('inputs')
            assert len(inputs_dict) == 1, 'Only one input is allowed.'
            inputs = list(inputs_dict.keys())[0]
            estimated_size_gigabytes = list(inputs_dict.values())[0]
            # TODO: allow option to say (or detect) no download/egress cost.
            task.set_inputs(inputs=inputs,
                            estimated_size_gigabytes=estimated_size_gigabytes)

        if config.get('outputs') is not None:
            outputs_dict = config.pop('outputs')
            assert len(outputs_dict) == 1, 'Only one output is allowed.'
            outputs = list(outputs_dict.keys())[0]
            estimated_size_gigabytes = list(outputs_dict.values())[0]
            task.set_outputs(outputs=outputs,
                             estimated_size_gigabytes=estimated_size_gigabytes)

        resources = config.pop('resources', None)
        resources = sky.Resources.from_yaml_config(resources)

        task.set_resources({resources})
        assert not config, f'Invalid task args: {config.keys()}'
        return task

    @staticmethod
    def from_yaml(yaml_path: str) -> 'Task':
        """Initializes a task from a task YAML.

        Example:
            .. code-block:: python

                task = sky.Task.from_yaml('/path/to/task.yaml')

        Args:
          yaml_path: file path to a valid task yaml file.

        Raises:
          ValueError: if the path gets loaded into a str instead of a dict; or
            if there are any other parsing errors.
        """
        with open(os.path.expanduser(yaml_path), 'r', encoding='utf-8') as f:
            # TODO(zongheng): use
            #  https://github.com/yaml/pyyaml/issues/165#issuecomment-430074049
            # to raise errors on duplicate keys.
            config = yaml.safe_load(f)

        if isinstance(config, str):
            with ux_utils.print_exception_no_traceback():
                raise ValueError('YAML loaded as str, not as dict. '
                                 f'Is it correct? Path: {yaml_path}')

        if config is None:
            config = {}
        return Task.from_yaml_config(config)

    @property
    def num_nodes(self) -> int:
        return self._num_nodes

    @num_nodes.setter
    def num_nodes(self, num_nodes: Optional[int]) -> None:
        if num_nodes is None:
            num_nodes = 1
        if not isinstance(num_nodes, int) or num_nodes <= 0:
            with ux_utils.print_exception_no_traceback():
                raise ValueError(
                    f'num_nodes should be a positive int. Got: {num_nodes}')
        self._num_nodes = num_nodes

    @property
    def envs(self) -> Dict[str, str]:
        return self._envs

    def update_envs(
            self, envs: Union[None, List[Tuple[str, str]],
                              Dict[str, str]]) -> 'Task':
        """Updates environment variables for use inside the setup/run commands.

        Args:
          envs: (optional) either a list of ``(env_name, value)`` or a dict
            ``{env_name: value}``.

        Returns:
          self: The current task, with envs updated.

        Raises:
          ValueError: if various invalid inputs errors are detected.
        """
        if envs is None:
            envs = {}
        if isinstance(envs, (list, tuple)):
            keys = set(env[0] for env in envs)
            if len(keys) != len(envs):
                with ux_utils.print_exception_no_traceback():
                    raise ValueError('Duplicate env keys provided.')
            envs = dict(envs)
        if isinstance(envs, dict):
            for key in envs:
                if not isinstance(key, str):
                    with ux_utils.print_exception_no_traceback():
                        raise ValueError('Env keys must be strings.')
                if not common_utils.is_valid_env_var(key):
                    with ux_utils.print_exception_no_traceback():
                        raise ValueError(f'Invalid env key: {key}')
        else:
            with ux_utils.print_exception_no_traceback():
                raise ValueError(
                    'envs must be List[Tuple[str, str]] or Dict[str, str]: '
                    f'{envs}')
        self._envs.update(envs)
        # If the update_envs() is called after set_resources(), we need to
        # manually update docker login config in task resources, in case the
        # docker login envs are newly added.
        if _check_docker_login_config(self._envs):
            self.resources = _with_docker_login_config(self.resources,
                                                       self._envs)
        return self

    @property
    def need_spot_recovery(self) -> bool:
        return any(r.spot_recovery is not None for r in self.resources)

    @property
    def use_spot(self) -> bool:
        return any(r.use_spot for r in self.resources)

    def set_inputs(self, inputs: str,
                   estimated_size_gigabytes: float) -> 'Task':
        # E.g., 's3://bucket', 'gs://bucket', or None.
        self.inputs = inputs
        self.estimated_inputs_size_gigabytes = estimated_size_gigabytes
        return self

    def get_inputs(self) -> Optional[str]:
        return self.inputs

    def get_estimated_inputs_size_gigabytes(self) -> Optional[float]:
        return self.estimated_inputs_size_gigabytes

    def get_inputs_cloud(self):
        """EXPERIMENTAL: Returns the cloud my inputs live in."""
        assert isinstance(self.inputs, str), self.inputs
        if self.inputs.startswith('s3:'):
            return clouds.AWS()
        elif self.inputs.startswith('gs:'):
            return clouds.GCP()
        elif self.inputs.startswith('cos:'):
            return clouds.IBM()
        else:
            with ux_utils.print_exception_no_traceback():
                raise ValueError(f'cloud path not supported: {self.inputs}')

    def set_outputs(self, outputs: str,
                    estimated_size_gigabytes: float) -> 'Task':
        self.outputs = outputs
        self.estimated_outputs_size_gigabytes = estimated_size_gigabytes
        return self

    def get_outputs(self) -> Optional[str]:
        return self.outputs

    def get_estimated_outputs_size_gigabytes(self) -> Optional[float]:
        return self.estimated_outputs_size_gigabytes

    def set_resources(
        self, resources: Union['resources_lib.Resources',
                               Set['resources_lib.Resources']]
    ) -> 'Task':
        """Sets the required resources to execute this task.

        If this function is not called for a Task, default resource
        requirements will be used (8 vCPUs).

        Args:
          resources: either a sky.Resources, or a set of them.  The latter case
            is EXPERIMENTAL and indicates asking the optimizer to "pick the
            best of these resources" to run this task.

        Returns:
          self: The current task, with resources set.
        """
        if isinstance(resources, sky.Resources):
            resources = {resources}
        # TODO(woosuk): Check if the resources are None.
        self.resources = _with_docker_login_config(resources, self.envs)
        return self

    def get_resources(self):
        return self.resources

    def set_time_estimator(self, func: Callable[['sky.Resources'],
                                                int]) -> 'Task':
        """Sets a func mapping resources to estimated time (secs).

        This is EXPERIMENTAL.
        """
        self.time_estimator_func = func
        return self

    def estimate_runtime(self, resources):
        """Returns a func mapping resources to estimated time (secs).

        This is EXPERIMENTAL.
        """
        if self.time_estimator_func is None:
            raise NotImplementedError(
                f'Node [{self}] does not have a cost model set; '
                'call set_time_estimator() first')
        return self.time_estimator_func(resources)

    def set_file_mounts(self, file_mounts: Optional[Dict[str, str]]) -> 'Task':
        """Sets the file mounts for this task.

        Useful for syncing datasets, dotfiles, etc.

        File mounts are a dictionary: ``{remote_path: local_path/cloud URI}``.
        Local (or cloud) files/directories will be synced to the specified
        paths on the remote VM(s) where this Task will run.

        Neither source or destimation paths can end with a slash.

        Example:
            .. code-block:: python

                task.set_file_mounts({
                    '~/.dotfile': '/local/.dotfile',
                    # /remote/dir/ will contain the contents of /local/dir/.
                    '/remote/dir': '/local/dir',
                })

        Args:
          file_mounts: an optional dict of ``{remote_path: local_path/cloud
            URI}``, where remote means the VM(s) on which this Task will
            eventually run on, and local means the node from which the task is
            launched.

        Returns:
          self: the current task, with file mounts set.

        Raises:
          ValueError: if input paths are invalid.
        """
        if file_mounts is None:
            self.file_mounts = None
            return self
        for target, source in file_mounts.items():
            if target.endswith('/') or source.endswith('/'):
                with ux_utils.print_exception_no_traceback():
                    raise ValueError(
                        'File mount paths cannot end with a slash '
                        '(try "/mydir: /mydir" or "/myfile: /myfile"). '
                        f'Found: target={target} source={source}')
            if data_utils.is_cloud_store_url(target):
                with ux_utils.print_exception_no_traceback():
                    raise ValueError(
                        'File mount destination paths cannot be cloud storage')
            if not data_utils.is_cloud_store_url(source):
                if not os.path.exists(
                        os.path.abspath(os.path.expanduser(source))):
                    with ux_utils.print_exception_no_traceback():
                        raise ValueError(
                            f'File mount source {source!r} does not exist '
                            'locally. To fix: check if it exists, and correct '
                            'the path.')
            # TODO(zhwu): /home/username/sky_workdir as the target path need
            # to be filtered out as well.
            if (target == constants.SKY_REMOTE_WORKDIR and
                    self.workdir is not None):
                with ux_utils.print_exception_no_traceback():
                    raise ValueError(
                        f'Cannot use {constants.SKY_REMOTE_WORKDIR!r} as a '
                        'destination path of a file mount, as it will be used '
                        'by the workdir. If uploading a file/folder to the '
                        'workdir is needed, please specify the full path to '
                        'the file/folder.')

        self.file_mounts = file_mounts
        return self

    def update_file_mounts(self, file_mounts: Dict[str, str]) -> 'Task':
        """Updates the file mounts for this task.

        Different from set_file_mounts(), this function updates into the
        existing file_mounts (calls ``dict.update()``), rather than
        overwritting it.

        This should be called before provisioning in order to take effect.

        Example:
            .. code-block:: python

                task.update_file_mounts({
                    '~/.config': '~/Documents/config',
                    '/tmp/workdir': '/local/workdir/cnn-cifar10',
                })

        Args:
          file_mounts: a dict of ``{remote_path: local_path/cloud URI}``, where
            remote means the VM(s) on which this Task will eventually run on,
            and local means the node from which the task is launched.

        Returns:
          self: the current task, with file mounts updated.

        Raises:
          ValueError: if input paths are invalid.
        """
        if self.file_mounts is None:
            self.file_mounts = {}
        assert self.file_mounts is not None
        self.file_mounts.update(file_mounts)
        # For validation logic:
        return self.set_file_mounts(self.file_mounts)

    def set_storage_mounts(
        self,
        storage_mounts: Optional[Dict[str, storage_lib.Storage]],
    ) -> 'Task':
        """Sets the storage mounts for this task.

        Storage mounts are a dictionary: ``{mount_path: sky.Storage object}``,
        each of which mounts a sky.Storage object (a cloud object store bucket)
        to a path inside the remote cluster.

        A sky.Storage object can be created by uploading from a local directory
        (setting ``source``), or backed by an existing cloud bucket (setting
        ``name`` to the bucket name; or setting ``source`` to the bucket URI).

        Example:
            .. code-block:: python

                task.set_storage_mounts({
                    '/remote/imagenet/': sky.Storage(name='my-bucket',
                                                     source='/local/imagenet'),
                })

        Args:
          storage_mounts: an optional dict of ``{mount_path: sky.Storage
            object}``, where mount_path is the path inside the remote VM(s)
            where the Storage object will be mounted on.

        Returns:
          self: The current task, with storage mounts set.

        Raises:
          ValueError: if input paths are invalid.
        """
        if storage_mounts is None:
            self.storage_mounts = {}
            return self
        for target, _ in storage_mounts.items():
            # TODO(zhwu): /home/username/sky_workdir as the target path need
            # to be filtered out as well.
            if (target == constants.SKY_REMOTE_WORKDIR and
                    self.workdir is not None):
                with ux_utils.print_exception_no_traceback():
                    raise ValueError(
                        f'Cannot use {constants.SKY_REMOTE_WORKDIR!r} as a '
                        'destination path of a file mount, as it will be used '
                        'by the workdir. If uploading a file/folder to the '
                        'workdir is needed, please specify the full path to '
                        'the file/folder.')

            if data_utils.is_cloud_store_url(target):
                with ux_utils.print_exception_no_traceback():
                    raise ValueError(
                        'Storage mount destination path cannot be cloud storage'
                    )
        # Storage source validation is done in Storage object
        self.storage_mounts = storage_mounts
        return self

    def update_storage_mounts(
            self, storage_mounts: Dict[str, storage_lib.Storage]) -> 'Task':
        """Updates the storage mounts for this task.

        Different from set_storage_mounts(), this function updates into the
        existing storage_mounts (calls ``dict.update()``), rather than
        overwriting it.

        This should be called before provisioning in order to take effect.

        Args:
          storage_mounts: an optional dict of ``{mount_path: sky.Storage
            object}``, where mount_path is the path inside the remote VM(s)
            where the Storage object will be mounted on.

        Returns:
          self: The current task, with storage mounts updated.

        Raises:
          ValueError: if input paths are invalid.
        """
        if not storage_mounts:
            return self
        task_storage_mounts = self.storage_mounts if self.storage_mounts else {}
        task_storage_mounts.update(storage_mounts)
        return self.set_storage_mounts(task_storage_mounts)

    def get_preferred_store_type(self) -> storage_lib.StoreType:
        # TODO(zhwu, romilb): The optimizer should look at the source and
        #  destination to figure out the right stores to use. For now, we
        #  use a heuristic solution to find the store type by the following
        #  order:
        #  1. cloud decided in best_resources.
        #  2. cloud specified in the task resources.
        #  3. if not specified or the task's cloud does not support storage,
        #     use the first enabled storage cloud.
        # This should be refactored and moved to the optimizer.
        assert len(self.resources) == 1, self.resources
        storage_cloud = None

        backend_utils.check_public_cloud_enabled()
        enabled_storage_clouds = global_user_state.get_enabled_storage_clouds()
        if not enabled_storage_clouds:
            raise ValueError('No enabled cloud for storage, run: sky check')

        if self.best_resources is not None:
            storage_cloud = self.best_resources.cloud
        else:
            resources = list(self.resources)[0]
            storage_cloud = resources.cloud
        if storage_cloud is not None:
            if str(storage_cloud) not in enabled_storage_clouds:
                storage_cloud = None

        if storage_cloud is None:
            storage_cloud = clouds.CLOUD_REGISTRY.from_str(
                enabled_storage_clouds[0])
            assert storage_cloud is not None, enabled_storage_clouds[0]

        store_type = storage_lib.get_storetype_from_cloud(storage_cloud)
        return store_type

    def sync_storage_mounts(self) -> None:
        """(INTERNAL) Eagerly syncs storage mounts to cloud storage.

        After syncing up, COPY-mode and CSYNC-mode storage mounts are
        translated into regular file_mounts of the form
        ``{ /remote/path: {s3,gs,..}://<bucket path>}``.
        """
        for storage in self.storage_mounts.values():
            if len(storage.stores) == 0:
                store_type = self.get_preferred_store_type()
                self.storage_plans[storage] = store_type
                storage.add_store(store_type)
            else:
                # We will download the first store that is added to remote.
                self.storage_plans[storage] = list(storage.stores.keys())[0]

        storage_mounts = self.storage_mounts
        storage_plans = self.storage_plans
        for mnt_path, storage in storage_mounts.items():
            if (storage.mode == storage_utils.StorageMode.COPY or
                    storage.mode == storage_utils.StorageMode.CSYNC):
                store_type = storage_plans[storage]
                if store_type is storage_lib.StoreType.S3:
                    # TODO: allow for Storage mounting of different clouds
                    if isinstance(storage.source,
                                  str) and storage.source.startswith('s3://'):
                        blob_path = storage.source
                    else:
                        assert storage.name is not None, storage
                        blob_path = 's3://' + storage.name
                    self.update_file_mounts({
                        mnt_path: blob_path,
                    })
                elif store_type is storage_lib.StoreType.GCS:
                    if isinstance(storage.source,
                                  str) and storage.source.startswith('gs://'):
                        blob_path = storage.source
                    else:
                        assert storage.name is not None, storage
                        blob_path = 'gs://' + storage.name
                    self.update_file_mounts({
                        mnt_path: blob_path,
                    })
                elif store_type is storage_lib.StoreType.R2:
                    if storage.source is not None and not isinstance(
                            storage.source,
                            list) and storage.source.startswith('r2://'):
                        blob_path = storage.source
                    else:
                        blob_path = 'r2://' + storage.name
                    self.update_file_mounts({
                        mnt_path: blob_path,
                    })
                elif store_type is storage_lib.StoreType.IBM:
                    if isinstance(storage.source,
                                  str) and storage.source.startswith('cos://'):
                        # source is a cos bucket's uri
                        blob_path = storage.source
                    else:
                        # source is a bucket name.
                        assert storage.name is not None, storage
                        # extract region from rclone.conf
                        cos_region = data_utils.Rclone.get_region_from_rclone(
                            storage.name, data_utils.Rclone.RcloneClouds.IBM)
                        blob_path = f'cos://{cos_region}/{storage.name}'
                    self.update_file_mounts({mnt_path: blob_path})
                elif store_type is storage_lib.StoreType.AZURE:
                    # TODO when Azure Blob is done: sync ~/.azure
                    raise NotImplementedError('Azure Blob not mountable yet')
                else:
                    with ux_utils.print_exception_no_traceback():
                        raise ValueError(f'Storage Type {store_type} '
                                         'does not exist!')

    def get_local_to_remote_file_mounts(self) -> Optional[Dict[str, str]]:
        """Returns file mounts of the form (dst=VM path, src=local path).

        Any cloud object store URIs (gs://, s3://, etc.), either as source or
        destination, are not included.

        INTERNAL: this method is internal-facing.
        """
        if self.file_mounts is None:
            return None
        d = {}
        for k, v in self.file_mounts.items():
            if not data_utils.is_cloud_store_url(
                    k) and not data_utils.is_cloud_store_url(v):
                d[k] = v
        return d

    def get_cloud_to_remote_file_mounts(self) -> Optional[Dict[str, str]]:
        """Returns file mounts of the form (dst=VM path, src=cloud URL).

        Local-to-remote file mounts are excluded (handled by
        get_local_to_remote_file_mounts()).

        INTERNAL: this method is internal-facing.
        """
        if self.file_mounts is None:
            return None
        d = {}
        for k, v in self.file_mounts.items():
            if not data_utils.is_cloud_store_url(
                    k) and data_utils.is_cloud_store_url(v):
                d[k] = v
        return d

    def to_yaml_config(self) -> Dict[str, Any]:
        """Returns a yaml-style dict representation of the task.

        INTERNAL: this method is internal-facing.
        """
        config = {}

        def add_if_not_none(key, value, no_empty: bool = False):
            if no_empty and not value:
                return
            if value is not None:
                config[key] = value

        add_if_not_none('name', self.name)

        if self.resources is not None:
            assert len(self.resources) == 1
            resources = list(self.resources)[0]
            add_if_not_none('resources', resources.to_yaml_config())
        add_if_not_none('num_nodes', self.num_nodes)

        if self.inputs is not None:
            add_if_not_none('inputs',
                            {self.inputs: self.estimated_inputs_size_gigabytes})
        if self.outputs is not None:
            add_if_not_none(
                'outputs',
                {self.outputs: self.estimated_outputs_size_gigabytes})

        add_if_not_none('setup', self.setup)
        add_if_not_none('workdir', self.workdir)
        add_if_not_none('event_callback', self.event_callback)
        add_if_not_none('run', self.run)
        add_if_not_none('envs', self.envs, no_empty=True)

        add_if_not_none('file_mounts', {})

        if self.file_mounts is not None:
            config['file_mounts'].update(self.file_mounts)

        if self.storage_mounts is not None:
            config['file_mounts'].update({
                mount_path: storage.to_yaml_config()
                for mount_path, storage in self.storage_mounts.items()
            })
        return config

    def __rshift__(self, b):
        sky.dag.get_current_dag().add_edge(self, b)

    def __repr__(self):
        if isinstance(self.run, str):
            run_msg = self.run.replace('\n', '\\n')
            if len(run_msg) > 20:
                run_msg = f'run=\'{run_msg[:20]}...\''
            else:
                run_msg = f'run=\'{run_msg}\''
        elif self.run is None:
            run_msg = 'run=<empty>'
        else:
            run_msg = 'run=<fn>'

        name_str = ''
        if self.name is not None:
            name_str = f'<name={self.name}>'
        s = f'Task{name_str}({run_msg})'
        if self.inputs is not None:
            s += f'\n  inputs: {self.inputs}'
        if self.outputs is not None:
            s += f'\n  outputs: {self.outputs}'
        if self.num_nodes > 1:
            s += f'\n  nodes: {self.num_nodes}'
        if len(self.resources) > 1:
            resources_str = ('{' + ', '.join(
                r.repr_with_region_zone for r in self.resources) + '}')
            s += f'\n  resources: {resources_str}'
        elif (len(self.resources) == 1 and
              not list(self.resources)[0].is_empty()):
            s += (f'\n  resources: '
                  f'{list(self.resources)[0].repr_with_region_zone}')
        else:
            s += '\n  resources: default instances'
        return s<|MERGE_RESOLUTION|>--- conflicted
+++ resolved
@@ -19,11 +19,8 @@
 import sky.dag
 from sky.data import data_utils
 from sky.data import storage as storage_lib
-<<<<<<< HEAD
 from sky.data import storage_utils
-=======
 from sky.provision import docker_utils
->>>>>>> 4db1bea6
 from sky.skylet import constants
 from sky.utils import common_utils
 from sky.utils import schemas
